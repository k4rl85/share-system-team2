--- conflicted
+++ resolved
@@ -51,14 +51,8 @@
 
     def __init__(self):
         RegexMatchingEventHandler.__init__(self, ignore_regexes=Daemon.IGNORED_REGEX, ignore_directories=True)
-<<<<<<< HEAD
-        # Initialize variable
-        self.daemon_state = 'down'  # TODO implement the daemon state (disconnected, connected, syncronizing, ready...)
-        self.dir_state = {}  # {'timestamp': <timestamp>, 'md5': <md5>}
-=======
         # Just Initialize variable the Daemon.start() do the other things
         self.daemon_state = 'down'  # TODO implement the daemon state (disconnected, connected, syncronizing, ready...)        
->>>>>>> 2e3a3d37
         self.running = 0
         self.client_snapshot = {}
         self.local_dir_state = {}
