#!/usr/bin/env python
# -*- coding: utf-8 -*-

import json
import socket
import struct
import select
import os
import hashlib
import re
import time
import argparse

from sys import exit as exit
from collections import OrderedDict
from shutil import copy2, move

# we import PollingObserver instead of Observer because the deleted event
# is not capturing https://github.com/gorakhargosh/watchdog/issues/46
from watchdog.observers.polling import PollingObserver as Observer
from watchdog.events import RegexMatchingEventHandler
from connection_manager import ConnectionManager


class SkipObserver(Observer):
    def __init__(self, *args):
        Observer.__init__(self, *args)
        self._skip_list = []

    def skip(self, path):
        self._skip_list.append(path)
        print 'Path "{}" added to skip list!!!'.format(path)

    def dispatch_events(self, event_queue, timeout):
        event, watch = event_queue.get(block=True, timeout=timeout)
        skip = False
        try:
            event.dest_path
        except AttributeError:
            pass
        else:
            if event.dest_path in self._skip_list:
                self._skip_list.remove(event.dest_path)
                skip = True
        try:
            event.src_path
        except AttributeError as e:
            print e
        else:
            if event.src_path in self._skip_list:
                self._skip_list.remove(event.src_path)
                skip = True

        if not skip:
            self._dispatch_event(event, watch)

        event_queue.task_done()


class Daemon(RegexMatchingEventHandler):
    # The path for configuration directory and daemon configuration file
    CONFIG_DIR = os.path.join(os.environ['HOME'], '.PyBox')
    CONFIG_FILEPATH = os.path.join(CONFIG_DIR, 'daemon_config')

    # Default configuration for Daemon, loaded if fail to load the config file from CONFIG_DIR
    DEF_CONF = OrderedDict()
    DEF_CONF['local_dir_state_path'] = os.path.join(CONFIG_DIR, 'local_dir_state')
    DEF_CONF['sharing_path'] = os.path.join(os.environ['HOME'], 'sharing_folder')
    DEF_CONF['cmd_address'] = 'localhost'
    DEF_CONF['cmd_port'] = 50001
    DEF_CONF['api_suffix'] = '/API/V1/'
    DEF_CONF['server_address'] = 'http://localhost:5000'

    IGNORED_REGEX = ['.*\.[a-zA-z]+?#',  # Libreoffice suite temporary file ignored
                     '.*\.[a-zA-Z]+?~',  # gedit issue solved ignoring this pattern:
                     # gedit first delete file, create, and move to dest_path *.txt~
    ]

    # Calculate int size in the machine architecture
    INT_SIZE = struct.calcsize('!i')

<<<<<<< HEAD
    def __init__(self, cfg_path=None):

=======
    # Allowed operation before user is activated
    ALLOWED_OPERATION = {'register', 'activate'}

    def __init__(self, cfg_path=None, sharing_path=None):
>>>>>>> 36240731
        RegexMatchingEventHandler.__init__(self, ignore_regexes=Daemon.IGNORED_REGEX, ignore_directories=True)

        # Just Initialize variable the Daemon.start() do the other things
        self.daemon_state = 'down'  # TODO implement the daemon state (disconnected, connected, syncronizing, ready...)
        self.running = 0
        self.client_snapshot = {}  # EXAMPLE {'<filepath1>: ['<timestamp>', '<md5>', '<filepath2>: ...}
        self.local_dir_state = {}  # EXAMPLE {'last_timestamp': '<timestamp>', 'global_md5': '<md5>'}
        self.listener_socket = None
        self.observer = None
        self.cfg = self._load_cfg(cfg_path, sharing_path)
        self._init_sharing_path(sharing_path)

        self.conn_mng = ConnectionManager(self.cfg)

    def _build_directory(self, path):
        """
        Create a given directory if not existent
        :param path: the path of dir i want to create
        :return: boolean that indicate if the directory is now created or not.
        """
        if not os.path.isdir(path):
            try:
                os.makedirs(path)
            except OSError:
                print '\nImpossible to create directory at the following path:\n{}\n'.format(path)
                return False
            else:
                print 'Created folder:\n', path
        return True

    def _create_cfg(self, cfg_path, sharing_path=None):
        """
        Create the configuration file of client_daemon.
        If is given custom path for cfg (cfg_path) or observed directory (sharing_path) the config file
        will be updated with that configuration.
        If no cfg_path is given as default we save in default path stored in Daemon.CONFIG_FILEPATH.
        If no sharing_path is given as default we save in default path stored in Daemon.DEF_CONF['sharing_path'].
        :param cfg_path: Path of config
        :param sharing_path: Indicate the path of observed directory
        """

        building_cfg = Daemon.DEF_CONF
        if cfg_path and cfg_path != Daemon.CONFIG_FILEPATH:
            Daemon.CONFIG_FILEPATH = cfg_path
            Daemon.CONFIG_DIR = os.path.dirname(cfg_path)
            building_cfg['local_dir_state_path'] = os.path.join(Daemon.CONFIG_DIR, 'local_dir_state')
        if sharing_path:
            building_cfg['sharing_path'] = sharing_path
        if self._build_directory(Daemon.CONFIG_DIR):
            with open(Daemon.CONFIG_FILEPATH, 'w') as daemon_config:
                json.dump(building_cfg, daemon_config, skipkeys=True, ensure_ascii=True, indent=4)
            return building_cfg
        else:
            self.stop(1, 'Impossible to create cfg file into {}'.format(Daemon.CONFIG_DIR))

    def update_cfg(self):
        """
        Update cfg with new state in self.cfg
        """
        with open(Daemon.CONFIG_FILEPATH, 'w') as daemon_config:
            json.dump(self.cfg, daemon_config, skipkeys=True, ensure_ascii=True, indent=4)

<<<<<<< HEAD
        self.INTERNAL_COMMANDS = {
            'addshare': self._add_share,
            'removeshare': self._remove_share,
            'removeshareduser': self._remove_shared_user,
            'activate': self._activate_user,
        }

    def load_cfg(self, config_path):
=======
    def _load_cfg(self, cfg_path, sharing_path):
>>>>>>> 36240731
        """
        Load config, if impossible to find it or config file is corrupted restore it and load default configuration
        :param cfg_path: Path of config
        :param sharing_path: Indicate the path of observed directory
        :return: dictionary containing configuration
        """
        if not cfg_path: cfg_path = Daemon.CONFIG_FILEPATH

        if os.path.isfile(cfg_path):
            try:
                with open(cfg_path, 'r') as fo:
                    loaded_config = OrderedDict()
                    for k, v in json.load(fo).iteritems():
                        loaded_config[k] = v
            except ValueError:
                print '\nImpossible to read "{0}"!' \
                      '\nConfig file overwrited and loaded with default configuration!\n'.format(cfg_path)
            else:
                # Check that all the key in DEF_CONF are in loaded_config
                if not [True for k in Daemon.DEF_CONF if k not in loaded_config]:
                    # In the case is all gone right we can update the CONFIG costant and return loaded_config
                    Daemon.CONFIG_FILEPATH = cfg_path
                    Daemon.CONFIG_DIR = os.path.dirname(cfg_path)
                    return loaded_config
                print '\nWarning "{0}" corrupted!\nConfig file overwrited and loaded with default configuration!\n'\
                    .format(cfg_path)
        else:
            print '\nWarning "{0}" doesn\'t exist!' \
                  '\nNew config file created and loaded with default configuration!\n'.format(cfg_path)
        return self._create_cfg(cfg_path, sharing_path)

    def _init_sharing_path(self, sharing_path):
        """
        Check that the sharing folder exists otherwise create it.
        If is not given custom sharing_path we use default stored into self.cfg['sharing_path']
        If is impossible to create the directory exit error message is given.
        """

        if not sharing_path: sharing_path = Daemon.DEF_CONF['sharing_path']
        if self._build_directory(sharing_path):
            self.cfg['sharing_path'] = sharing_path
            self.update_cfg()
        else:
            self.stop(1, '\nImpossible to create sharing folder in path:\n{}\n'
                         'Check sharing_path value contained in cfg file:\n{}\n'
                      .format(self.cfg['sharing_path'], Daemon.CONFIG_FILEPATH))

    def build_client_snapshot(self):
        """
        Build a snapshot of the sharing folder with the following structure

        self.client_snapshot
        {
            "<file_path>":('<timestamp>', '<md5>')
        }
        """
        self.client_snapshot = {}
        for dirpath, dirs, files in os.walk(self.cfg['sharing_path']):
            for filename in files:
                filepath = os.path.join(dirpath, filename)
                unwanted_file = False
                for r in Daemon.IGNORED_REGEX:
                    if re.match(r, filepath) is not None:
                        unwanted_file = True
                        print 'Ignored Path:', filepath
                        break
                if not unwanted_file:
                    relative_path = self.relativize_path(filepath)
                    self.client_snapshot[relative_path] = ['', self.hash_file(filepath)]

    def _is_directory_modified(self):
        """
        The function check if the shared folder has been modified.
        It recalculate the md5 from client_snapshot and compares it with the global md5 stored in local_dir_state
        :return: True or False
        """

        if self.md5_of_client_snapshot() != self.local_dir_state['global_md5']:
            return True
        else:
            return False

    def search_md5(self, searched_md5):
        """
        Receive as parameter the md5 of a file and return the first knowed path with the same md5
        """
        for path, tupla in self.client_snapshot.iteritems():
            if searched_md5 in tupla[1]:
                return path
        else:
            return None

    def _make_copy_on_client(self, src, dst, server_timestamp):
        """
        Copy the file from src to dst if the dst already exists will be overwritten
        :param src: the relative path of source file to copy
        :param dst: the relative path of destination file to copy
        :return: True or False
        """

        abs_src = self.absolutize_path(src)
        if not os.path.isfile(abs_src): return False

        abs_dst = self.absolutize_path(dst)
        dst_dir = os.path.dirname(abs_dst)

        if not os.path.isdir(dst_dir):
            os.makedirs(dst_dir)

        self.observer.skip(abs_dst)
        try:
            copy2(abs_src, abs_dst)
        except IOError as e:
            return False

        self.client_snapshot[dst] = self.client_snapshot[src]
        self.update_local_dir_state(server_timestamp)
        return True

    def _make_move_on_client(self, src, dst, server_timestamp):
        """
        Move the file from src to dst. if the dst already exists will be overwritten
        :param src: the relative path of source file to move
        :param dst: the relative path of destination file to move
        :return: True or False
        """

        abs_src = self.absolutize_path(src)
        if not os.path.isfile(abs_src): return False

        abs_dst = self.absolutize_path(dst)
        dst_dir = os.path.dirname(abs_dst)

        if not os.path.isdir(dst_dir):
            os.makedirs(dst_dir)

        self.observer.skip(abs_dst)
        try:
            move(abs_src, abs_dst)
        except IOError as e:
            return False

        self.client_snapshot[dst] = self.client_snapshot[src]
        self.client_snapshot.pop(src)
        self.update_local_dir_state(server_timestamp)
        return True

    def _sync_process(self, server_timestamp, server_dir_tree):
        # Makes the synchronization logic and return a list of commands to launch
        # for server synchronization

        def _filter_tree_difference(server_dir_tree):
            # process local dir_tree and server dir_tree
            # and makes a diffs classification
            # return a dict representing that classification
            # E.g. { 'new_on_server'     : <[<filepath>, ...]>,  # files in server, but not in client
            # 'modified'          : <[<filepath>, ...]>,  # files in server and client, but different
            # 'new_on_client'     : <[<filepath>, ...]>,  # files not in server, but in client
            # }
            client_files = set(self.client_snapshot.keys())
            server_files = set(server_dir_tree.keys())

            new_on_server = list(server_files.difference(client_files))
            new_on_client = list(client_files.difference(server_files))
            modified = []

            for filepath in server_files.intersection(client_files):
                # check files md5

                if server_dir_tree[filepath][1] != self.client_snapshot[filepath][1]:
                    modified.append(filepath)

            return {'new_on_server': new_on_server, 'modified': modified, 'new_on_client': new_on_client}

        def _check_md5(dir_tree, md5):
            result = []
            for k, v in dir_tree.iteritems():
                if md5 == v[1]:
                    result.append(k)
            return result

        local_timestamp = self.local_dir_state['last_timestamp']
        tree_diff = _filter_tree_difference(server_dir_tree)
        sync_commands = []

        if self._is_directory_modified():
            if local_timestamp == server_timestamp:
                print "local_timestamp == server_timestamp and directory IS modified"
                # simple case: the client has the command
                # it sends all folder modifications to server

                # files in server but not in client: remove them from server
                for filepath in tree_diff['new_on_server']:
                    sync_commands.append(('delete', filepath))
                    # self.conn_mng.dispatch_request('delete', {'filepath': filepath})

                # files modified in client: send modified files to server
                for filepath in tree_diff['modified']:
                    sync_commands.append(('modify', filepath))

                # files in client but not in server: upload them to server
                for filepath in tree_diff['new_on_client']:
                    sync_commands.append(('upload', filepath))
                    # self.conn_mng.dispatch_request('upload', {'filepath': filepath})

            else:  # local_timestamp < server_timestamp
                print "local_timestamp < server_timestamp and directory IS modified"
                assert local_timestamp <= server_timestamp, 'e\' successo qualcosa di brutto nella sync, ' \
                                                            'local_timestamp > di server_timestamp '
                # the server has the command
                for filepath in tree_diff['new_on_server']:
                    file_timestamp, md5 = server_dir_tree[filepath]
                    existed_filepaths_on_client = _check_md5(self.client_snapshot, md5)
                    # If i found at least one path in client_snapshot with the same md5 of filepath this mean that in the past
                    # client_snapshot have stored one or more files with the same md5 but different paths.

                    if existed_filepaths_on_client:
                        # it's a copy or a move
                        for path in existed_filepaths_on_client:
                            if path in tree_diff['new_on_client']:
                                if self._make_move_on_client(path, filepath, server_timestamp):
                                    tree_diff['new_on_client'].remove(path)
                                    break
                                else:
                                    self.stop(0, "move failed on in SYNC: src_path: {}, dest_path: {}".format(path,
                                                                                                              filepath))
                        # we haven't found files deleted on server so it's a copy
                        else:
                            if not self._make_copy_on_client(path, filepath, server_timestamp):
                                self.stop(0,
                                          "copy failed on in SYNC: src_path: {}, dest_path: {}".format(path, filepath))

                    # the daemon don't know filepath, i will search if the file_timestamp is more recent then local_timestamp
                    else:
                        if file_timestamp > local_timestamp:
                            # the files in server is more updated
                            sync_commands.append(('download', filepath))
                            # self.conn_mng.dispatch_request('download', {'filepath': filepath})
                        else:
                            # the client has deleted the file, so delete it on server
                            sync_commands.append(('delete', filepath))
                            # self.conn_mng.dispatch_request('delete', {'filepath': filepath})

                for filepath in tree_diff['modified']:
                    file_timestamp, md5 = server_dir_tree[filepath]

                    if file_timestamp < local_timestamp:
                        # the client has modified the file, so update it on server
                        sync_commands.append(('modify', filepath))
                        # self.conn_mng.dispatch_request('modify', {'filepath': filepath})
                    else:
                        # it's the worst case:
                        # we have a conflict with server,
                        # someone has modified files while daemon was down and someone else has modified
                        # the same file on server
                        conflicted_path = ''.join([filepath, '.conflicted'])
                        self._make_copy_on_client(filepath, conflicted_path, server_timestamp)
                        sync_commands.append(('upload', conflicted_path))
                        # self.conn_mng.dispatch_request('upload', {'filepath': conflicted_path})

                for filepath in tree_diff['new_on_client']:
                    sync_commands.append(('upload', filepath))
                    # self.conn_mng.dispatch_request('upload', {'filepath': filepath})

        else:  # directory not modified
            if local_timestamp == server_timestamp:
                print "local_timestamp == server_timestamp and directory IS NOT modified"
                # it's the best case. Client and server are already synchronized
                return []
            else:  # local_timestamp < server_timestamp
                print "local_timestamp < server_timestamp and directory IS NOT modified"
                assert local_timestamp <= server_timestamp, 'e\' successo qualcosa di brutto nella sync, ' \
                                                            'local_timestamp > di server_timestamp '
                # the server has the command
                for filepath in tree_diff['new_on_server']:
                    timestamp, md5 = server_dir_tree[filepath]
                    existed_filepaths_on_client = _check_md5(self.client_snapshot, md5)
                    # If i found at least one path in client_snapshot with the same md5 of filepath this mean that
                    # in the past client_snapshot have stored one or more files with the same md5 but different paths.

                    if existed_filepaths_on_client:
                        # it's a copy or a move
                        for path in existed_filepaths_on_client:
                            if path in tree_diff['new_on_client']:
                                if self._make_move_on_client(path, filepath, server_timestamp):
                                    tree_diff['new_on_client'].remove(path)
                                    break
                                else:
                                    self.stop(0, "move failed on in SYNC: src_path: {}, dest_path: {}".format(path,
                                                                                                              filepath))
                        # we haven't found files deleted on server so it's a copy
                        else:
                            if not self._make_copy_on_client(path, filepath, server_timestamp):
                                self.stop(0,
                                          "copy failed on in SYNC: src_path: {}, dest_path: {}".format(path, filepath))
                    else:
                        # it's a new file
                        sync_commands.append(('download', filepath))
                        # self.conn_mng.dispatch_request('download', {'filepath': filepath})

                for filepath in tree_diff['modified']:
                    sync_commands.append(('download', filepath))
                    # self.conn_mng.dispatch_request('download', {'filepath': filepath})

                for filepath in tree_diff['new_on_client']:
                    # files that have been deleted on server, so have to delete them
                    abs_filepath = self.absolutize_path(filepath)
                    self.observer.skip(abs_filepath)
                    try:
                        os.remove(abs_filepath)
                    except OSError as e:
                        print "Delete EXEPTION INTO SYNC : {}".format(e)

                    self.client_snapshot.pop(filepath)
                    self.update_local_dir_state(server_timestamp)

        return sync_commands

    def sync_with_server(self):
        """
        Makes the synchronization with server
        """
        response = self.conn_mng.dispatch_request('get_server_snapshot', '')
        if response is None:
            self.stop(1, '\nReceived None snapshot. Server down?\n')

        server_timestamp = response['server_timestamp']
        files = response['files']

        sync_commands = self._sync_process(server_timestamp, files)

        # Initialize the variable where we put the timestamp of the last operation we did
        last_operation_timestamp = server_timestamp

        # makes all synchronization commands
        for command, path in sync_commands:
            if command == 'delete':
                event_timestamp = self.conn_mng.dispatch_request(command, {'filepath': path})
                if event_timestamp:

                    last_operation_timestamp = event_timestamp['server_timestamp']
                    # If i can't find path inside client_snapshot there is inconsistent problem in client_snapshot!
                    if self.client_snapshot.pop(path, 'ERROR') == 'ERROR':
                        print 'Error during delete event INTO SYNC! Impossible to find "{}" inside client_snapshot'\
                            .format(path)
                else:
                    self.stop(1,
                              'Error during connection with the server. Server fail to "delete" this file: {}'.format(
                                  path))

            elif command == 'modify' or command == 'upload':

                new_md5 = self.hash_file(self.absolutize_path(path))
                event_timestamp = self.conn_mng.dispatch_request(command, {'filepath': path, 'md5': new_md5})
                if event_timestamp:
                    last_operation_timestamp = event_timestamp['server_timestamp']
                else:
                    self.stop(1, 'Error during connection with the server. Server fail to "{}" this file: {}'.format(
                        command, path))

            else:  # command == 'download'
                print 'skip di download'
                self.observer.skip(self.absolutize_path(path))
                connection_result = self.conn_mng.dispatch_request(command, {'filepath': path})
                if connection_result:
                    print 'Downloaded file with path "{}" INTO SYNC'.format(path)
                    self.client_snapshot[path] = files[path]
                else:
                    self.stop(1,
                              'Error during connection with the server. Client fail to "download" this file: {}'.format(
                                  path))

        self.update_local_dir_state(last_operation_timestamp)

    def relativize_path(self, abs_path):
        """
        This function relativize the path watched by daemon:
        for example: /home/user/watched/subfolder/ will be subfolder/
        """
        if abs_path.startswith(self.cfg['sharing_path']):
            relative_path = abs_path[len(self.cfg['sharing_path']) + 1:]
            return relative_path
        else:
            raise Exception

    def absolutize_path(self, rel_path):
        """
        This function absolutize a path that i have relativize before:
        for example: subfolder/ will be /home/user/watched/subfolder/
        """
        return os.path.join(self.cfg['sharing_path'], rel_path)

    def create_observer(self):
        """
        Create an instance of the watchdog Observer thread class.
        """
        self.observer = SkipObserver()
        self.observer.schedule(self, path=self.cfg['sharing_path'], recursive=True)

    # TODO handly erorrs in dictionary if the client_dispatcher miss required data!!
    # TODO update struct with new more performance data structure
    # TODO verify what happen if the server return a error message
    # ###################################

    def on_created(self, e):
        def build_data(cmd, rel_new_path, new_md5, founded_path=None):
            """
            Prepares the data from event handler to be delivered to connection_manager.
            """
            data = {'cmd': cmd}
            if cmd == 'copy':
                data['file'] = {'src': founded_path,
                                'dst': rel_new_path,
                                'md5': new_md5,
                                }
            else:
                data['file'] = {'filepath': rel_new_path,
                                'md5': new_md5,
                                }
            return data

        new_md5 = self.hash_file(e.src_path)
        rel_new_path = self.relativize_path(e.src_path)
        founded_path = self.search_md5(new_md5)

        # with this check i found the copy events
        if founded_path:
            print 'start copy'
            data = build_data('copy', rel_new_path, new_md5, founded_path)

        # this elif check that this created aren't modified event
        elif rel_new_path in self.client_snapshot:
            print 'start modified FROM CREATE!!!!!'
            data = build_data('modify', rel_new_path, new_md5)

        else:  # Finally we find a real create event!
            print 'start create'
            data = build_data('upload', rel_new_path, new_md5)

        # Send data to connection manager dispatcher and check return value.
        # If all go right update client_snapshot and local_dir_state
        event_timestamp = self.conn_mng.dispatch_request(data['cmd'], data['file'])
        print 'event_timestamp di "{}" = {}'.format(data['cmd'], event_timestamp)
        if event_timestamp:
            self.client_snapshot[rel_new_path] = [event_timestamp, new_md5]
            self.update_local_dir_state(event_timestamp['server_timestamp'])
        else:
            self.stop(1, 'Impossible to connect with the server. Failed during "{0}" operation on "{1}" file'
                      .format(data['cmd'], e.src_path))

    def on_moved(self, e):

        print 'start move'
        rel_src_path = self.relativize_path(e.src_path)
        rel_dest_path = self.relativize_path(e.dest_path)
        # If i can't find rel_src_path inside client_snapshot there is inconsistent problem in client_snapshot!
        if self.client_snapshot.get(rel_src_path, 'ERROR') == 'ERROR':
            self.stop(1,
                      'Error during move event! Impossible to find "{}" inside client_snapshot'.format(rel_dest_path))
        md5 = self.client_snapshot[rel_src_path][1]
        data = {'src': rel_src_path,
                'dst': rel_dest_path,
                'md5': md5,
                }
        # Send data to connection manager dispatcher and check return value.
        # If all go right update client_snapshot and local_dir_state
        event_timestamp = self.conn_mng.dispatch_request('move', data)
        print 'event_timestamp di "move" =', event_timestamp
        if event_timestamp:
            self.client_snapshot[rel_dest_path] = [event_timestamp, md5]
            # I'm sure that rel_src_path exists inside client_snapshot because i check above so i don't check pop result
            self.client_snapshot.pop(rel_src_path)
            self.update_local_dir_state(event_timestamp['server_timestamp'])
        else:
            self.stop(1, 'Impossible to connect with the server. Failed during "move" operation on "{}" file'.format(
                e.src_path))

    def on_modified(self, e):

        print 'start modified'
        new_md5 = self.hash_file(e.src_path)
        rel_path = self.relativize_path(e.src_path)

        data = {'filepath': rel_path,
                'md5': new_md5
                }

        # Send data to connection manager dispatcher and check return value.
        # If all go right update client_snapshot and local_dir_state
        event_timestamp = self.conn_mng.dispatch_request('modify', data)
        if event_timestamp:
            print 'event_timestamp di "modified" =', event_timestamp
            self.client_snapshot[rel_path] = [event_timestamp, new_md5]
            self.update_local_dir_state(event_timestamp['server_timestamp'])
        else:
            self.stop(1, 'Impossible to connect with the server. Failed during "delete" operation on "{}" file'.format(
                e.src_path))

    def on_deleted(self, e):

        print 'start delete'
        rel_deleted_path = self.relativize_path(e.src_path)

        # Send data to connection manager dispatcher and check return value.
        # If all go right update client_snapshot and local_dir_state
        event_timestamp = self.conn_mng.dispatch_request('delete', {'filepath': rel_deleted_path})
        if event_timestamp:
            print 'event_timestamp di "delete" =', event_timestamp
            # If i can't find rel_deleted_path inside client_snapshot there is inconsistent problem in client_snapshot!
            if self.client_snapshot.pop(rel_deleted_path, 'ERROR') == 'ERROR':
                print 'Error during delete event! Impossible to find "{}" inside client_snapshot'.format(
                    rel_deleted_path)
            self.update_local_dir_state(event_timestamp['server_timestamp'])
        else:
            self.stop(1, 'Impossible to connect with the server. Failed during "delete" operation on "{}" file'.format(
                e.src_path))

    def _get_cmdmanager_request(self, socket):
        """
        Communicate with cmd_manager and get the request
        Returns the request decoded by json format or None if cmd_manager send connection closure
        """
        packet_size = socket.recv(Daemon.INT_SIZE)
        if len(packet_size) == Daemon.INT_SIZE:

            packet_size = int(struct.unpack('!i', packet_size)[0])
            packet = ''
            remaining_size = packet_size

            while len(packet) < packet_size:
                packet_buffer = socket.recv(remaining_size)
                remaining_size -= len(packet_buffer)
                packet = ''.join([packet, packet_buffer])

            req = json.loads(packet)
            return req
        else:
            return None

    def _set_cmdmanager_response(self, socket, message):
        """
        Makes cmd_manager response encoding it in json format and send it to cmd_manager
        """
        response = {'message': message}
        response_packet = json.dumps(response)
        socket.sendall(struct.pack('!i', len(response_packet)))
        socket.sendall(response_packet)
        return response_packet

    def _initialize_observing(self):
        """
        Intial operation for observing.
        We create the client_snapshot, load the information stored inside local_dir_state and create observer.
        """
        self.build_client_snapshot()
        self.load_local_dir_state()
        self.create_observer()
        self.observer.start()
        self.sync_with_server()

    def _activation_check(self, s, cmd, data):
        """
        This method allow only registration and activation of user until this will be accomplished.
        In case of bad cmd this will be refused otherwise if the server response are successful
        we update the daemon_config and after activation of user start the observing.
        :param s: connection socket with client_cmdmanager
        :param cmd: received cmd from client_cmdmanager
        :param data: received data from client_cmdmanager
        """
        if cmd not in Daemon.ALLOWED_OPERATION:
            self._set_cmdmanager_response(s, 'Operation not allowed! Authorization required.')
        else:
            response = self.conn_mng.dispatch_request(cmd, data)
            if response['successful']:
                if cmd == 'register':
                    self.cfg['user'] = data[0]
                    self.cfg['pass'] = data[1]
                    self.update_cfg()
                elif cmd == 'activate':
                    self.cfg['activate'] = True
                    # Update the information about cfg into connection manager
                    self.conn_mng.load_cfg(self.cfg)
                    self.update_cfg()
                    # Now the client_daemon is ready to operate, we do the start activity
                    self._initialize_observing()
            self._set_cmdmanager_response(s, response)

    def start(self):
        """
        Starts the communication with the command_manager.
        """
        # If user is activated we can start observing.
        if self.cfg.get('activate', False):
            self._initialize_observing()

        TIMEOUT_LISTENER_SOCK = 0.5
        BACKLOG_LISTENER_SOCK = 1
        self.listener_socket = socket.socket(socket.AF_INET, socket.SOCK_STREAM)
        self.listener_socket.setsockopt(socket.SOL_SOCKET, socket.SO_REUSEADDR, 1)
        self.listener_socket.bind((self.cfg['cmd_address'], self.cfg['cmd_port']))
        self.listener_socket.listen(BACKLOG_LISTENER_SOCK)
        r_list = [self.listener_socket]
        self.daemon_state = 'started'
        self.running = 1
        polling_counter = 0
        try:
            while self.running:
                r_ready, w_ready, e_ready = select.select(r_list, [], [], TIMEOUT_LISTENER_SOCK)

                for s in r_ready:

                    if s == self.listener_socket:
                        # handle the server socket
                        client_socket, client_address = self.listener_socket.accept()
                        r_list.append(client_socket)
                    else:
                        # handle all other sockets
                        req = self._get_cmdmanager_request(s)

                        if req:
<<<<<<< HEAD
                            for cmd, data in req.items():
                                # TODO is required to refact/reingeneering stop/shutdown for a clean closure
                                # now used an expedient (raise KeyboardInterrupt) to make it runnable
=======
                            for cmd, data in req.iteritems():
>>>>>>> 36240731
                                if cmd == 'shutdown':
                                    response = 'Deamon is shuting down'
                                    self._set_cmdmanager_response(s, response)
                                    raise KeyboardInterrupt
<<<<<<< HEAD
                                try:
                                    response = self.INTERNAL_COMMANDS[cmd](data)
                                except KeyError:
                                    response = self.conn_mng.dispatch_request(cmd, data)
                                    # for now the protocol is that for request sent by
                                    # command manager, the server reply with a string
                                    # so, to maintain the same data structure during
                                    # daemon and cmdmanager comunications, it rebuild a json
                                    # to send like response
                                    # TODO it's advisable to make attention to this assertion or refact the architecture

                                self._set_cmdmanager_response(s, response)

=======
                                else:
                                    if not self.cfg.get('activate', False):
                                        self._activation_check(s, cmd, data)
                                    else:  # client is already activated
                                        response = self.conn_mng.dispatch_request(cmd, data)
                                        # for now the protocol is that for request sent by
                                        # command manager, the server reply with a string
                                        # so, to maintain the same data structure during
                                        # daemon and cmdmanager comunications, it rebuild a json
                                        # to send like response
                                        # TODO it's advisable to make attention to this assertion or refact the architecture
                                        self._set_cmdmanager_response(s, response)
>>>>>>> 36240731
                        else:  # it receives the FIN packet that close the connection
                            s.close()
                            r_list.remove(s)

                if self.cfg.get('activate', False):
                    # synchronization polling
                    # makes the polling every 3 seconds, so it waits six cycle (0.5 * 6 = 3 seconds)
                    # maybe optimizable but now functional
                    polling_counter += 1
                    if polling_counter == 6:
                        polling_counter = 0
                        self.sync_with_server()

        except KeyboardInterrupt:
            self.stop(0)
        if self.cfg.get('activate', False):
            self.observer.stop()
            self.observer.join()
        self.listener_socket.close()

    def _validate_path(self, path):

        if os.path.exists(''.join([self.cfg['sharing_path'], os.sep, path])):
            return True
        return False

    def _add_share(self, data):
        """
        handle the adding of shared folder with a user
        """
        shared_folder = data[0]
        if not self._validate_path(shared_folder):
            return '\'%s\' not exists' % shared_folder

        return self.conn_mng.dispatch_request('addshare', data)

    def _remove_share(self, data):
        """
        handle the removing of a shared folder
        """
        shared_folder = data[0]
        if not self._validate_path(shared_folder):
            return '\'%s\' not exists' % shared_folder

        return self.conn_mng.dispatch_request('removeshare', data)

    def _remove_shared_user(self, data):
        """
        handle the removing of an user from a shared folder
        """
        shared_folder = data[0]
        if not self._validate_path(shared_folder):
            return '\'%s\' not exists' % shared_folder

        return self.conn_mng.dispatch_request('removeshareduser', data)

    def _activate_user(self, data):
        """
        Makes user activation and update internal data structure
        """
        cmd = 'activate'
        response = self.conn_mng.dispatch_request(cmd, data)

        if response:
            # (WIP) it update internal data structure
            pass

        return response

    def stop(self, exit_status, exit_message=None):
        """
        Stop the Daemon components (observer and communication with command_manager).
        """
        if self.daemon_state == 'started':
            self.running = 0
            self.daemon_state = 'down'
            if self.local_dir_state:
                self.save_local_dir_state()
        if exit_message:
            print exit_message
        exit(exit_status)

    def update_local_dir_state(self, last_timestamp):
        """
        Update the local_dir_state with last_timestamp operation and save it on disk
        """

        self.local_dir_state['last_timestamp'] = last_timestamp
        self.local_dir_state['global_md5'] = self.md5_of_client_snapshot()
        self.save_local_dir_state()

    def save_local_dir_state(self):
        """
        Save local_dir_state on disk
        """
        json.dump(self.local_dir_state, open(self.cfg['local_dir_state_path'], "w"), indent=4)
        print "local_dir_state saved"

    def load_local_dir_state(self):
        """
        Load local dir state on self.local_dir_state variable
        if file doesn't exists it will be created without timestamp
        """

        def _rebuild_local_dir_state():
            self.local_dir_state = {'last_timestamp': 0, 'global_md5': self.md5_of_client_snapshot()}
            json.dump(self.local_dir_state, open(self.cfg['local_dir_state_path'], "w"), indent=4)

        if os.path.isfile(self.cfg['local_dir_state_path']):
            self.local_dir_state = json.load(open(self.cfg['local_dir_state_path'], "r"))
            print "Loaded local_dir_state"
        else:
            print "local_dir_state not found. Initialize new local_dir_state"
            _rebuild_local_dir_state()

    def md5_of_client_snapshot(self, verbose=0):
        """
        Calculate the md5 of the entire directory snapshot,
        with the md5 in client_snapshot and the md5 of full filepath string.
        :return is the md5 hash of the directory
        """

        if verbose:
            start = time.time()
        md5Hash = hashlib.md5()

        for path, time_md5 in sorted(self.client_snapshot.iteritems()):
            # extract md5 from tuple. we don't need hexdigest it's already md5
            if verbose:
                print path
            md5Hash.update(time_md5[1])
            md5Hash.update(path)

        if verbose:
            stop = time.time()
            print stop - start
        return md5Hash.hexdigest()

    def hash_file(self, file_path, chunk_size=1024):
        """
        :accept an absolute file path
        :return the md5 hash of received file
        """

        md5Hash = hashlib.md5()
        try:
            f1 = open(file_path, 'rb')
            while 1:
                # Read file in as little chunks
                buf = f1.read(chunk_size)
                if not buf:
                    break
                md5Hash.update(buf)
            f1.close()
            return md5Hash.hexdigest()
        except (OSError, IOError) as e:
            print e
            return None


if __name__ == '__main__':
    parser = argparse.ArgumentParser()
    parser.add_argument("-cfg", help="the configuration file filepath", type=str)
    parser.add_argument("-sh", help="the sharing path that we will observing", type=str)

    args = parser.parse_args()

    daemon = Daemon(args.cfg, args.sh)
    daemon.start()<|MERGE_RESOLUTION|>--- conflicted
+++ resolved
@@ -79,15 +79,10 @@
     # Calculate int size in the machine architecture
     INT_SIZE = struct.calcsize('!i')
 
-<<<<<<< HEAD
-    def __init__(self, cfg_path=None):
-
-=======
     # Allowed operation before user is activated
     ALLOWED_OPERATION = {'register', 'activate'}
 
     def __init__(self, cfg_path=None, sharing_path=None):
->>>>>>> 36240731
         RegexMatchingEventHandler.__init__(self, ignore_regexes=Daemon.IGNORED_REGEX, ignore_directories=True)
 
         # Just Initialize variable the Daemon.start() do the other things
@@ -150,7 +145,6 @@
         with open(Daemon.CONFIG_FILEPATH, 'w') as daemon_config:
             json.dump(self.cfg, daemon_config, skipkeys=True, ensure_ascii=True, indent=4)
 
-<<<<<<< HEAD
         self.INTERNAL_COMMANDS = {
             'addshare': self._add_share,
             'removeshare': self._remove_share,
@@ -158,10 +152,7 @@
             'activate': self._activate_user,
         }
 
-    def load_cfg(self, config_path):
-=======
     def _load_cfg(self, cfg_path, sharing_path):
->>>>>>> 36240731
         """
         Load config, if impossible to find it or config file is corrupted restore it and load default configuration
         :param cfg_path: Path of config
@@ -782,36 +773,19 @@
                         req = self._get_cmdmanager_request(s)
 
                         if req:
-<<<<<<< HEAD
                             for cmd, data in req.items():
                                 # TODO is required to refact/reingeneering stop/shutdown for a clean closure
                                 # now used an expedient (raise KeyboardInterrupt) to make it runnable
-=======
-                            for cmd, data in req.iteritems():
->>>>>>> 36240731
                                 if cmd == 'shutdown':
                                     response = 'Deamon is shuting down'
                                     self._set_cmdmanager_response(s, response)
                                     raise KeyboardInterrupt
-<<<<<<< HEAD
-                                try:
-                                    response = self.INTERNAL_COMMANDS[cmd](data)
-                                except KeyError:
-                                    response = self.conn_mng.dispatch_request(cmd, data)
-                                    # for now the protocol is that for request sent by
-                                    # command manager, the server reply with a string
-                                    # so, to maintain the same data structure during
-                                    # daemon and cmdmanager comunications, it rebuild a json
-                                    # to send like response
-                                    # TODO it's advisable to make attention to this assertion or refact the architecture
-
-                                self._set_cmdmanager_response(s, response)
-
-=======
-                                else:
-                                    if not self.cfg.get('activate', False):
-                                        self._activation_check(s, cmd, data)
-                                    else:  # client is already activated
+                                if not self.cfg.get('activate', False):
+                                    self._activation_check(s, cmd, data)
+                                else:  # client is already activated
+                                    try:
+                                        response = self.INTERNAL_COMMANDS[cmd](data)
+                                    except KeyError:
                                         response = self.conn_mng.dispatch_request(cmd, data)
                                         # for now the protocol is that for request sent by
                                         # command manager, the server reply with a string
@@ -819,8 +793,8 @@
                                         # daemon and cmdmanager comunications, it rebuild a json
                                         # to send like response
                                         # TODO it's advisable to make attention to this assertion or refact the architecture
-                                        self._set_cmdmanager_response(s, response)
->>>>>>> 36240731
+
+                                    self._set_cmdmanager_response(s, response)
                         else:  # it receives the FIN packet that close the connection
                             s.close()
                             r_list.remove(s)
