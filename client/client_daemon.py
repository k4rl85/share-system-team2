--- conflicted
+++ resolved
@@ -102,6 +102,13 @@
 
         self.conn_mng = ConnectionManager(self.cfg)
 
+        self.INTERNAL_COMMANDS = {
+            'addshare': self._add_share,
+            'removeshare': self._remove_share,
+            'removeshareduser': self._remove_shared_user,
+            'activate': self._activate_user,
+        }
+
     def _build_directory(self, path):
         """
         Create a given directory if not existent
@@ -148,13 +155,6 @@
         """
         with open(Daemon.CONFIG_FILEPATH, 'w') as daemon_config:
             json.dump(self.cfg, daemon_config, skipkeys=True, ensure_ascii=True, indent=4)
-
-        self.INTERNAL_COMMANDS = {
-            'addshare': self._add_share,
-            'removeshare': self._remove_share,
-            'removeshareduser': self._remove_shared_user,
-            'activate': self._activate_user,
-        }
 
     def _load_cfg(self, cfg_path, sharing_path):
         """
@@ -227,17 +227,10 @@
         for dirpath, dirs, files in os.walk(self.cfg['sharing_path']):
             for filename in files:
                 filepath = os.path.join(dirpath, filename)
-<<<<<<< HEAD
-                unwanted_file = False
-                for r in Daemon.IGNORED_REGEX:
-                    if re.match(r, filepath) is not None:
-                        unwanted_file = True
-                        print 'Ignored Path:', filepath
-                        break
-                if not unwanted_file:
-                    relative_path = self.relativize_path(filepath)
-                    if not self._is_shared_file(relative_path):
-                        self.client_snapshot[relative_path] = ['', self.hash_file(filepath)]
+                rel_filepath = self.relativize_path(filepath)
+
+                if not self._is_shared_file(rel_filepath):
+                    self.client_snapshot[rel_filepath] = ['', self.hash_file(filepath)]
 
     def build_shared_snapshot(self):
         """
@@ -247,13 +240,13 @@
         }
         """
         response = self.conn_mng.dispatch_request('get_server_snapshot', '')
-        if response is None:
+        if response['successful']:
+            try:
+                self.shared_snapshot = response['content']['shared_files']
+            except KeyError:
+                self.shared_snapshot = {}
+        else:
             self.stop(1, '\nReceived None snapshot. Server down?\n')
-
-        try:
-            self.shared_snapshot = response['shared_files']
-        except KeyError:
-            self.shared_snapshot = {}
 
         # check the consistency of client snapshot retrieved by the server with the real files on clients
         file_md5 = None
@@ -270,10 +263,6 @@
         #
         # P.S. It can't delete them because some files could be not shared files, so it's safe don't force
         # the deletion of them
-=======
-                rel_filepath = self.relativize_path(filepath)
-                self.client_snapshot[rel_filepath] = ['', self.hash_file(filepath)]
->>>>>>> 9fe2f8fe
 
     def _is_directory_modified(self):
         """
@@ -350,9 +339,6 @@
         self.client_snapshot.pop(src)
         return True
 
-<<<<<<< HEAD
-    def _sync_process(self, server_timestamp, server_dir_tree, shared_dir_tree={}):
-=======
     def _make_delete_on_client(self, filepath):
         """
         Delete the file in filepath. In case of error print information about it.
@@ -372,8 +358,7 @@
             print 'WARNING inconsistency error during delete operation!' \
                   'Impossible to find the following file in stored data (client_snapshot):\n', abs_path
 
-    def _sync_process(self, server_timestamp, server_dir_tree):
->>>>>>> 9fe2f8fe
+    def _sync_process(self, server_timestamp, server_dir_tree, shared_dir_tree={}):
         # Makes the synchronization logic and return a list of commands to launch
         # for server synchronization
 
@@ -496,13 +481,8 @@
                 print 'local_timestamp == server_timestamp and directory IS NOT modified'
                 # it's the best case. Client and server are already synchronized
                 for key in tree_diff:
-<<<<<<< HEAD
-                    assert not tree_diff[key], "local_timestamp == server_timestamp but tree_diff is not empty"
+                    assert not tree_diff[key], "local_timestamp == server_timestamp but tree_diff is not empty!\ntree_diff:\n{}".format(tree_diff)
                 sync_commands = []
-=======
-                    assert not tree_diff[key], "local_timestamp == server_timestamp but tree_diff is not empty!\ntree_diff:\n{}".format(tree_diff)
-                return []
->>>>>>> 9fe2f8fe
             else:  # local_timestamp < server_timestamp
                 print 'local_timestamp < server_timestamp and directory IS NOT modified'
                 assert local_timestamp <= server_timestamp, 'ERROR something bad happen during SYNC process, ' \
@@ -570,21 +550,15 @@
         if not response['successful']:
             self.stop(1, response['content'])
 
-<<<<<<< HEAD
-        server_timestamp = response['server_timestamp']
-        files = response['files']
+        server_timestamp = response['content']['server_timestamp']
+        server_snapshot = response['content']['files']
+
         try:
-            shared_files = response['shared_files']
+            shared_files = response['content']['shared_files']
         except KeyError:
             shared_files = {}
 
-        sync_commands = self._sync_process(server_timestamp, files, shared_files)
-=======
-        server_timestamp = response['content']['server_timestamp']
-        server_snapshot = response['content']['files']
-
-        sync_commands = self._sync_process(server_timestamp, server_snapshot)
->>>>>>> 9fe2f8fe
+        sync_commands = self._sync_process(server_timestamp, server_snapshot, shared_files)
 
         # Initialize the variable where we put the timestamp of the last operation we did
         last_operation_timestamp = server_timestamp
@@ -605,12 +579,6 @@
                     self.stop(1, response['content'])
 
             elif command == 'modify' or command == 'upload':
-<<<<<<< HEAD
-                new_md5 = self.hash_file(self.absolutize_path(path))
-                event_timestamp = self.conn_mng.dispatch_request(command, {'filepath': path, 'md5': new_md5})
-                if event_timestamp:
-                    last_operation_timestamp = event_timestamp['server_timestamp']
-=======
                 abs_path = self.absolutize_path(path)
                 new_md5 = self.hash_file(abs_path)
                 response = self.conn_mng.dispatch_request(command, {'filepath': path, 'md5': new_md5})
@@ -618,30 +586,20 @@
                     last_operation_timestamp = response['content']['server_timestamp']
                     print '{} file on server during SYNC.\n{} filepath: {}'\
                         .format(('Modified', 'Updated')[command == 'modify'], abs_path)
->>>>>>> 9fe2f8fe
                 else:
                     self.stop(1, response['content'])
 
             else:  # command == 'download'
-<<<<<<< HEAD
-                print 'skip di download'
-                self.observer.skip(self.absolutize_path(path))
-                connection_result = self.conn_mng.dispatch_request(command, {'filepath': path})
-                if connection_result:
-                    if self._is_shared_file(path):
-                        self.shared_snapshot[path] = shared_files[path]
-                    else:
-                        print 'Downloaded file with path "{}" INTO SYNC'.format(path)
-                        self.client_snapshot[path] = files[path]
-=======
                 abs_path = self.absolutize_path(path)
                 # Skip next operation to prevent watchdog to see this download
                 self.observer.skip(abs_path)
                 response = self.conn_mng.dispatch_request(command, {'filepath': path})
                 if response['successful']:
-                    print 'Downloaded file from server during SYNC.\nDownloaded filepath: {}'.format(abs_path)
-                    self.client_snapshot[path] = server_snapshot[path]
->>>>>>> 9fe2f8fe
+                    if self._is_shared_file(path):
+                        self.shared_snapshot[path] = shared_files[path]
+                    else:
+                        print 'Downloaded file from server during SYNC.\nDownloaded filepath: {}'.format(abs_path)
+                        self.client_snapshot[path] = server_snapshot[path]
                 else:
                     self.stop(1, response['content'])
 
@@ -723,38 +681,46 @@
 
         # Send data to connection manager dispatcher and check return value.
         # If all go right update client_snapshot and local_dir_state
-<<<<<<< HEAD
         if self._is_shared_file(rel_new_path):
             print 'you are writing file into a read-only folder, so it will not be synchronized with server'
         else:
-            event_timestamp = self.conn_mng.dispatch_request(data['cmd'], data['file'])
-            print 'event_timestamp di "{}" = {}'.format(data['cmd'], event_timestamp['server_timestamp'])
-            if event_timestamp:
-                self.client_snapshot[rel_new_path] = [event_timestamp['server_timestamp'], new_md5]
-                self.update_local_dir_state(event_timestamp['server_timestamp'])
+            response = self.conn_mng.dispatch_request(data['cmd'], data['file'])
+            if response['successful']:
+                event_timestamp = response['content']['server_timestamp']
+                self.client_snapshot[rel_new_path] = [event_timestamp, new_md5]
+                self.update_local_dir_state(event_timestamp)
+                print '{} event completed.'.format(data['cmd'])
             else:
-                self.stop(1, 'Impossible to connect with the server. Failed during "{0}" operation on "{1}" file'
-                          .format(data['cmd'], e.src_path))
-=======
-        response = self.conn_mng.dispatch_request(data['cmd'], data['file'])
-        if response['successful']:
-            event_timestamp = response['content']['server_timestamp']
-            self.client_snapshot[rel_new_path] = [event_timestamp, new_md5]
-            self.update_local_dir_state(event_timestamp)
-            print '{} event completed.'.format(data['cmd'])
-        else:
-            self.stop(1, response['content'])
->>>>>>> 9fe2f8fe
+                self.stop(1, response['content'])
 
     @is_directory
     def on_moved(self, e):
-<<<<<<< HEAD
-        print 'start move'
+        """
+        Manage the move event observed from watchdog.
+        The data about the event is collected and sent to the server with connection_manager module.
+        After the result of connection is received with successful response the client_snapshot and local_dir_state
+        will be updated.
+
+        N.B: Sometime on_move event is a copy event for erroneous survey, so the method check if this error has happened.
+        :param e: event object with information about what has happened
+        """
+
+        print 'Start move from path : {}\n to path: {}'.format(e.src_path,e.dest_path)
+
         rel_src_path = self.relativize_path(e.src_path)
         rel_dest_path = self.relativize_path(e.dest_path)
 
         source_shared = self._is_shared_file(rel_src_path)
         dest_shared = self._is_shared_file(rel_dest_path)
+
+        # this check that move event isn't modify event.
+        # Normally this never happen but sometimes watchdog fail to understand what has happened on file.
+        # For example Gedit generate a move event instead copy event when a file is saved.
+        if not os.path.exists(e.src_path):
+            cmd = 'move'
+        else:
+            print 'WARNING this is COPY event from MOVE EVENT!'
+            cmd = 'copy'
 
         if source_shared and not dest_shared:  # file moved from shared path to not shared path
             # upload the file
@@ -764,26 +730,28 @@
                 'md5': new_md5
             }
 
-            event_timestamp = self.conn_mng.dispatch_request('upload', data)
-            if event_timestamp:
+            response = self.conn_mng.dispatch_request('upload', data)
+            if response['successful']:
+                event_timestamp = response['content']['server_timestamp']
                 self.client_snapshot[rel_dest_path] = [event_timestamp, new_md5]
-                self.update_local_dir_state(event_timestamp['server_timestamp'])
-
-                # force the re-download of the file at next synchronization
+                self.update_local_dir_state(event_timestamp)
+
+                if cmd == 'move':
+                    # force the re-download of the file at next synchronization
+                    try:
+                        self.shared_snapshot.pop(rel_src_path)
+                    except KeyError:
+                        pass
+            else:
+                self.stop(1, response['content'])
+
+        elif source_shared and dest_shared:  # file moved from shared path to shared path
+            if cmd == 'move':
+                # force the re-download of the file moved at the next synchronization
                 try:
                     self.shared_snapshot.pop(rel_src_path)
                 except KeyError:
                     pass
-            else:
-                self.stop(1, 'Impossible to connect with the server. Failed during "move" operation on "{}" file'.format(
-                    e.src_path))
-
-        elif source_shared and dest_shared:  # file moved from shared path to shared path
-            # force the re-download of the file moved at the next synchronization
-            try:
-                self.shared_snapshot.pop(rel_src_path)
-            except KeyError:
-                pass
 
             # if it has modified a file tracked by shared snapshot, then force the re-download of it
             try:
@@ -792,16 +760,17 @@
                 pass
 
         elif not source_shared and dest_shared:  # file moved from not shared path to shared path
-            # delete file on server
-            event_timestamp = self.conn_mng.dispatch_request('delete', {'filepath': rel_src_path})
-            if event_timestamp:
-                if self.client_snapshot.pop(rel_src_path, 'ERROR') == 'ERROR':
-                    print 'Error during delete event! Impossible to find "{}" inside client_snapshot'.format(
-                        rel_src_path)
-                self.update_local_dir_state(event_timestamp['server_timestamp'])
-            else:
-                self.stop(1, 'Impossible to connect with the server. Failed during "delete" operation on "{}" file'.format(
-                    e.src_path))
+            if cmd == 'move':
+                # delete file on server
+                response = self.conn_mng.dispatch_request('delete', {'filepath': rel_src_path})
+                if response['successful']:
+                    event_timestamp = response['content']['server_timestamp']
+                    if self.client_snapshot.pop(rel_src_path, 'ERROR') == 'ERROR':
+                        print 'Error during delete event! Impossible to find "{}" inside client_snapshot'.format(
+                            rel_src_path)
+                    self.update_local_dir_state(event_timestamp)
+                else:
+                    self.stop(1, response['content'])
 
             # if it has modified a file tracked by shared snapshot, then force the re-download of it
             try:
@@ -810,70 +779,26 @@
                 pass
 
         else:  # file moved from not shared path to not shared path (standard case)
-
-            # If i can't find rel_src_path inside client_snapshot there is inconsistent problem in client_snapshot!
-            if self.client_snapshot.get(rel_src_path, 'ERROR') == 'ERROR':
-                self.stop(1,
-                          'Error during move event! Impossible to find "{}" inside client_snapshot'.format(rel_dest_path))
+            if not self.client_snapshot.get(rel_src_path)[1]:
+                self.stop(1, 'WARNING inconsistency error during {} operation!\n'
+                             'Impossible to find the following file in stored data (client_snapshot):\n{}'.format(cmd, rel_src_path))
             md5 = self.client_snapshot[rel_src_path][1]
             data = {'src': rel_src_path,
                     'dst': rel_dest_path,
-                    'md5': md5,
-                    }
+                    'md5': md5}
             # Send data to connection manager dispatcher and check return value.
             # If all go right update client_snapshot and local_dir_state
-            event_timestamp = self.conn_mng.dispatch_request('move', data)
-            print 'event_timestamp di "move" =', event_timestamp['server_timestamp']
-            if event_timestamp:
-                self.client_snapshot[rel_dest_path] = [event_timestamp['server_timestamp'], md5]
-                # I'm sure that rel_src_path exists inside client_snapshot because i check above so i don't check pop result
-                self.client_snapshot.pop(rel_src_path)
-                self.update_local_dir_state(event_timestamp['server_timestamp'])
+            response = self.conn_mng.dispatch_request(cmd, data)
+            if response['successful']:
+                event_timestamp = response['content']['server_timestamp']
+                self.client_snapshot[rel_dest_path] = [event_timestamp, md5]
+                if cmd == 'move':
+                    # rel_src_path already checked
+                    self.client_snapshot.pop(rel_src_path)
+                self.update_local_dir_state(event_timestamp)
+                print '{} event completed.'.format(cmd)
             else:
-                self.stop(1, 'Impossible to connect with the server. Failed during "move" operation on "{}" file'.format(
-                    e.src_path))
-=======
-        """
-        Manage the move event observed from watchdog.
-        The data about the event is collected and sent to the server with connection_manager module.
-        After the result of connection is received with successful response the client_snapshot and local_dir_state
-        will be updated.
-
-        N.B: Sometime on_move event is a copy event for erroneous survey, so the method check if this error has happened.
-        :param e: event object with information about what has happened
-        """
-        print 'Start move from path : {}\n to path: {}'.format(e.src_path,e.dest_path)
-        rel_src_path = self.relativize_path(e.src_path)
-        rel_dest_path = self.relativize_path(e.dest_path)
-        # this check that move event isn't modify event.
-        # Normally this never happen but sometimes watchdog fail to understand what has happened on file.
-        # For example Gedit generate a move event instead copy event when a file is saved.
-        if not os.path.exists(e.src_path):
-            cmd = 'move'
-        else:
-            print 'WARNING this is COPY event from MOVE EVENT!'
-            cmd = 'copy'
-        if not self.client_snapshot.get(rel_src_path)[1]:
-            self.stop(1, 'WARNING inconsistency error during {} operation!\n'
-                         'Impossible to find the following file in stored data (client_snapshot):\n{}'.format(cmd, rel_src_path))
-        md5 = self.client_snapshot[rel_src_path][1]
-        data = {'src': rel_src_path,
-                'dst': rel_dest_path,
-                'md5': md5}
-        # Send data to connection manager dispatcher and check return value.
-        # If all go right update client_snapshot and local_dir_state
-        response = self.conn_mng.dispatch_request(cmd, data)
-        if response['successful']:
-            event_timestamp = response['content']['server_timestamp']
-            self.client_snapshot[rel_dest_path] = [event_timestamp, md5]
-            if cmd == 'move':
-                # rel_src_path already checked
-                self.client_snapshot.pop(rel_src_path)
-            self.update_local_dir_state(event_timestamp)
-            print '{} event completed.'.format(cmd)
-        else:
-            self.stop(1, response['content'])
->>>>>>> 9fe2f8fe
+                self.stop(1, response['content'])
 
     @is_directory
     def on_modified(self, e):
@@ -888,7 +813,6 @@
         new_md5 = self.hash_file(e.src_path)
         rel_path = self.relativize_path(e.src_path)
         data = {'filepath': rel_path,
-<<<<<<< HEAD
                 'md5': new_md5
                 }
 
@@ -901,56 +825,17 @@
         else:
             # Send data to connection manager dispatcher and check return value.
             # If all go right update client_snapshot and local_dir_state
-            event_timestamp = self.conn_mng.dispatch_request('modify', data)
-            if event_timestamp:
-                print 'event_timestamp di "modified" =', event_timestamp['server_timestamp']
-                self.client_snapshot[rel_path] = [event_timestamp['server_timestamp'], new_md5]
-                self.update_local_dir_state(event_timestamp['server_timestamp'])
+            response = self.conn_mng.dispatch_request('modify', data)
+            if response['successful']:
+                event_timestamp = response['content']['server_timestamp']
+                self.client_snapshot[rel_path] = [event_timestamp, new_md5]
+                self.update_local_dir_state(event_timestamp)
+                print 'Modify event completed.'
             else:
-                self.stop(1, 'Impossible to connect with the server. Failed during "delete" operation on "{}" file'.format(
-                    e.src_path))
-=======
-                'md5': new_md5}
-        # Send data to connection manager dispatcher and check return value.
-        # If all go right update client_snapshot and local_dir_state
-        response = self.conn_mng.dispatch_request('modify', data)
-        if response['successful']:
-            event_timestamp = response['content']['server_timestamp']
-            self.client_snapshot[rel_path] = [event_timestamp, new_md5]
-            self.update_local_dir_state(event_timestamp)
-            print 'Modify event completed.'
-        else:
-            self.stop(1, response['content'])
->>>>>>> 9fe2f8fe
+                self.stop(1, response['content'])
 
     @is_directory
     def on_deleted(self, e):
-<<<<<<< HEAD
-
-        print 'start delete'
-        rel_deleted_path = self.relativize_path(e.src_path)
-
-        if self._is_shared_file(rel_deleted_path):
-            # if it has modified a file tracked by shared snapshot, then force the re-download of it
-            try:
-                self.shared_snapshot.pop(rel_deleted_path)
-            except KeyError:
-                pass
-        else:
-            # Send data to connection manager dispatcher and check return value.
-            # If all go right update client_snapshot and local_dir_state
-            event_timestamp = self.conn_mng.dispatch_request('delete', {'filepath': rel_deleted_path})
-            if event_timestamp:
-                print 'event_timestamp di "delete" =', event_timestamp['server_timestamp']
-                # If i can't find rel_deleted_path inside client_snapshot there is inconsistent problem in client_snapshot!
-                if self.client_snapshot.pop(rel_deleted_path, 'ERROR') == 'ERROR':
-                    print 'Error during delete event! Impossible to find "{}" inside client_snapshot'.format(
-                        rel_deleted_path)
-                self.update_local_dir_state(event_timestamp['server_timestamp'])
-            else:
-                self.stop(1, 'Impossible to connect with the server. Failed during "delete" operation on "{}" file'.format(
-                    e.src_path))
-=======
         """
         Manage the delete event observed from watchdog.
         The data about the event is collected and sent to the server with connection_manager module.
@@ -960,19 +845,26 @@
         """
         print 'start delete of file:', e.src_path
         rel_path = self.relativize_path(e.src_path)
-        # Send data to connection manager dispatcher and check return value.
-        # If all go right update client_snapshot and local_dir_state
-        response = self.conn_mng.dispatch_request('delete', {'filepath': rel_path})
-        if response['successful']:
-            event_timestamp = response['content']['server_timestamp']
-            if self.client_snapshot.pop(rel_path, 'ERROR') == 'ERROR':
-                print 'WARNING inconsistency error during delete operation!' \
-                      'Impossible to find the following file in stored data (client_snapshot):\n', e.src_path
-            self.update_local_dir_state(event_timestamp)
-            print 'Delete event completed.'
-        else:
-            self.stop(1, response['content'])
->>>>>>> 9fe2f8fe
+
+        if self._is_shared_file(rel_path):
+            # if it has modified a file tracked by shared snapshot, then force the re-download of it
+            try:
+                self.shared_snapshot.pop(rel_path)
+            except KeyError:
+                pass
+        else:
+            # Send data to connection manager dispatcher and check return value.
+            # If all go right update client_snapshot and local_dir_state
+            response = self.conn_mng.dispatch_request('delete', {'filepath': rel_path})
+            if response['successful']:
+                event_timestamp = response['content']['server_timestamp']
+                if self.client_snapshot.pop(rel_path, 'ERROR') == 'ERROR':
+                    print 'WARNING inconsistency error during delete operation!' \
+                          'Impossible to find the following file in stored data (client_snapshot):\n', e.src_path
+                self.update_local_dir_state(event_timestamp)
+                print 'Delete event completed.'
+            else:
+                self.stop(1, response['content'])
 
     def _get_cmdmanager_request(self, socket):
         """
@@ -1107,29 +999,21 @@
                                 # TODO is required to refact/reingeneering stop/shutdown for a clean closure
                                 # now used an expedient (raise KeyboardInterrupt) to make it runnable
                                 if cmd == 'shutdown':
-<<<<<<< HEAD
-                                    response = 'Deamon is shuting down'
+                                    response = {'content': 'Daemon is shutting down', 'successful': True}
                                     self._set_cmdmanager_response(s, response)
                                     raise KeyboardInterrupt
-                                if not self.cfg.get('activate', False):
-                                    self._activation_check(s, cmd, data)
+
+                                if not self.cfg.get('activate'):
+                                    response = self._activation_check(s, cmd, data)
+                                elif cmd == 'login':
+                                    response = {'content': 'Warning! There is a user already authenticated on this '
+                                                           'computer. Impossible to login account',
+                                                'successful': False}
+
                                 else:  # client is already activated
                                     try:
                                         response = self.INTERNAL_COMMANDS[cmd](data)
                                     except KeyError:
-=======
-                                    response = {'content': 'Daemon is shutting down', 'successful': True}
-                                    self._set_cmdmanager_response(s, response)
-                                    raise KeyboardInterrupt
-                                else:
-                                    if not self.cfg.get('activate'):
-                                        response = self._activation_check(s, cmd, data)
-                                    elif cmd == 'login':
-                                        response = {'content': 'Warning! There is a user already authenticated on this '
-                                                               'computer. Impossible to login account',
-                                                    'successful': False}
-                                    else:  # client is already activated
->>>>>>> 9fe2f8fe
                                         response = self.conn_mng.dispatch_request(cmd, data)
                                         # for now the protocol is that for request sent by
                                         # command manager, the server reply with a string
@@ -1137,11 +1021,8 @@
                                         # daemon and cmdmanager comunications, it rebuild a json
                                         # to send like response
                                         # TODO it's advisable to make attention to this assertion or refact the architecture
-<<<<<<< HEAD
-
-=======
->>>>>>> 9fe2f8fe
-                                    self._set_cmdmanager_response(s, response)
+
+                                self._set_cmdmanager_response(s, response)
                         else:  # it receives the FIN packet that close the connection
                             s.close()
                             r_list.remove(s)
