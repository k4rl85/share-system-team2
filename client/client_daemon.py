--- conflicted
+++ resolved
@@ -83,7 +83,7 @@
     # Calculate int size in the machine architecture
     INT_SIZE = struct.calcsize('!i')
 
-    def __init__(self, cfg_path = None ):
+    def __init__(self, cfg_path=None):
         RegexMatchingEventHandler.__init__(self, ignore_regexes=Daemon.IGNORED_REGEX, ignore_directories=True)
 
         # Just Initialize variable the Daemon.start() do the other things
@@ -316,11 +316,6 @@
                 # files modified in client: send modified files to server
                 for filepath in tree_diff['modified']:
                     sync_commands.append(('modify', filepath))
-<<<<<<< HEAD
-                    # self.conn_mng.dispatch_request('modify', {'filepath': filepath})
-=======
-                    #self.conn_mng.dispatch_request('modified', {'filepath': filepath})
->>>>>>> b8f26e2c
 
                 # files in client but not in server: upload them to server
                 for filepath in tree_diff['new_on_client']:
@@ -469,12 +464,9 @@
                                   path))
 
             elif command == 'modify' or command == 'upload':
-<<<<<<< HEAD
+
                 new_md5 = self.hash_file(self.relativize_path(path))
                 event_timestamp = self.conn_mng.dispatch_request(command, {'filepath': path, 'md5': new_md5})
-=======
-                event_timestamp = self.conn_mng.dispatch_request(command, {'filepath': path})
->>>>>>> b8f26e2c
                 if event_timestamp:
                     last_operation_timestamp = event_timestamp['server_timestamp']
                 else:
@@ -750,22 +742,11 @@
         """
         Update the local_dir_state with last_timestamp operation and save it on disk
         """
-<<<<<<< HEAD
-        if isinstance(last_timestamp, int):
-            self.local_dir_state['last_timestamp'] = last_timestamp
-            self.local_dir_state['global_md5'] = self.md5_of_client_snapshot()
-            self.save_local_dir_state()
-        else:
-            self.stop(1, 'Not int value assigned to local_dir_state[\'last_timestamp\']!\nIncorrect value: {}'.format(
-                last_timestamp))
-=======
 
         self.local_dir_state['last_timestamp'] = last_timestamp
         self.local_dir_state['global_md5'] = self.md5_of_client_snapshot()
         self.save_local_dir_state()
 
->>>>>>> b8f26e2c
-
     def save_local_dir_state(self):
         """
         Save local_dir_state on disk
@@ -785,27 +766,12 @@
 
         if os.path.isfile(self.cfg['local_dir_state_path']):
             self.local_dir_state = json.load(open(self.cfg['local_dir_state_path'], "rb"))
-<<<<<<< HEAD
-            if 'last_timestamp' in self.local_dir_state and 'global_md5' in self.local_dir_state \
-                    and isinstance(self.local_dir_state['last_timestamp'], int):
-                print "questo è last_timestamp:", self.local_dir_state['last_timestamp']
-                # self.local_dir_state['last_timestamp'] = int(self.local_dir_state['last_timestamp'])
-                print "Loaded local_dir_state"
-            else:
-                print "local_dir_state corrupted. Reinitialized new local_dir_state"
-                _rebuild_local_dir_state()
-=======
-            
             print "Loaded local_dir_state"
->>>>>>> b8f26e2c
         else:
             print "local_dir_state not found. Initialize new local_dir_state"
             _rebuild_local_dir_state()
 
-<<<<<<< HEAD
-=======
- 
->>>>>>> b8f26e2c
+
     def md5_of_client_snapshot(self, verbose=0):
         """
         Calculate the md5 of the entire directory snapshot,
@@ -840,17 +806,10 @@
             f1 = open(file_path, 'rb')
             while 1:
                 # Read file in as little chunks
-<<<<<<< HEAD
                 buf = f1.read(chunk_size)
                 if not buf:
                     break
                 md5Hash.update(buf)
-=======
-                    buf = f1.read(chunk_size)
-                    if not buf:
-                        break
-                    md5Hash.update(buf)
->>>>>>> b8f26e2c
             f1.close()
             return md5Hash.hexdigest()
         except (OSError, IOError) as e:
@@ -859,6 +818,7 @@
 
 
 if __name__ == '__main__':
+
     parser = argparse.ArgumentParser()
     parser.add_argument("-cfg", help="the configuration file filepath", type=str)
     
