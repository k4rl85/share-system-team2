#!/usr/bin/env python
# -*- coding: utf-8 -*-

import cmd
import socket
import struct
import json
<<<<<<< HEAD
import os.path
=======
import os
>>>>>>> f9d589f9


# The path for configuration directory and daemon configuration file
CONFIG_DIR = os.path.join(os.environ['HOME'], '.PyBox')
CONFIG_FILEPATH = os.path.join(CONFIG_DIR, 'daemon_config')
# Default configuration for socket
daemon_host = 'localhost'
daemon_port = 50001


def load_cfg(cfg_path=CONFIG_FILEPATH):
    """
    Load config file with socket configuration
    :param cfg_path: filepath of cfg file
    :return:
    """
    try:
        with open(cfg_path, 'r') as fo:
            loaded_config = json.load(fo)
    except (ValueError, IOError, OSError):
        pass
    else:
        try:
            global daemon_host
            daemon_host = loaded_config['cmd_address']
            global daemon_port
            daemon_port = loaded_config['cmd_port']
            return
        except KeyError:
            pass
    # If all go right i will not do this print
    print 'Impossible to load cfg, client_daemon already loaded?'
    print 'Loaded default configuration for socket'


class CommandParser(cmd.Cmd):
    """
    Command line interpreter
    Parse user input
    """

    # Override attribute in cmd.Cmd
    prompt = '(PyBox)>>> '

    def __init__(self):
        cmd.Cmd.__init__(self)
        self.sock = socket.socket(socket.AF_INET, socket.SOCK_STREAM)

    def _send_to_daemon(self, message=None, show=True):
        """
        it sends user input command to the daemon server
        if show = True then print response message, otherwise it get message response without printing it
        """
        if not message:
            raise

        data_packet = json.dumps(message)
        try:
            # send the command to daemon
            data_packet_size = struct.pack('!i', len(data_packet))
            self.sock.sendall(data_packet_size)
            self.sock.sendall(data_packet)

            # receive the information message from daemon
            response_size = self.sock.recv(struct.calcsize('!i'))
            if len(response_size) == struct.calcsize('!i'):
                response_size = int(struct.unpack('!i', response_size)[0])
                response_packet = ''
                remaining_size = response_size
                while len(response_packet) < response_size:
                    response_buffer = self.sock.recv(remaining_size)
                    remaining_size -= len(response_buffer)
                    response_packet = ''.join([response_packet, response_buffer])

                response = json.loads(response_packet)
<<<<<<< HEAD

                if show:
                    print response['message']

                # to improve testing
=======
>>>>>>> f9d589f9
                return response['message']
            else:
                raise Exception('Error: lost connection with daemon')

        except socket.error as ex:
            # log exception message
            print 'Socket Error: ', ex

    def preloop(self):
        """
        setup before the looping start
        """
        self.sock.connect((daemon_host, daemon_port))

    def postloop(self):
        """
        Closures when looping stop
        """
        self.sock.close()

    def postcmd(self, stop, line):
        """
        This function is called after any do_<something>.
        If the last operation called return 'exit' the program will be closed
        :param stop: Is the returning value of the last cmd executed
        :param line: Is the last line received from the last cmd executed
        :return:
        """
        if stop == 'exit':
            return True

    def do_quit(self, line):
        """Exit Command"""
        return 'exit'

    def do_EOF(self, line):
        return 'exit'

    def do_shutdown(self, line):
        """
        Shutdown the daemon
        """
        message = {'shutdown': ()}
        self._send_to_daemon(message)

    def do_register(self, line):
        """
        Create new user:
        Send a request to server for creating a new user
        Usage: register <e-mail> <password>
        """
        try:
            mail, password = line.split()
        except ValueError:
            print 'Bad arguments:'
            print 'usage: register <e-mail> <password>'
            # for testing purpose
            return False
        else:
            message = {'register': (mail, password)}
            response = self._send_to_daemon(message)
            if 'improvements' in response:
                print '\nThe password you entered is weak, possible improvements:'
                for k, v in response['improvements'].items():
                    print '{}: {}'.format(k, v)
            else:
                print response['content']
            # for testing purpose
            return response

    def do_activate(self, line):
        """
        Activate the user:
        Send the token (received by mail) to server for activating the new user
        Usage: activate <e-mail> <token>
        """
        try:
            mail, token = line.split()
        except ValueError:
            print 'Bad arguments:'
            print 'usage: activate <e-mail> <token>'
            # for testing purpose
            return False
        else:
            message = {'activate': (mail, token)}
            response = self._send_to_daemon(message)
            print response
            return response

    def do_addshare(self, line):
        """
        Share a folder with a new user
        Usage: addshare <shared_folder> <user>
        """
        try:
            shared_folder, user = line.split()
        except ValueError:
            print 'Bad arguments:'
            print 'usage: share <share_folder> <user>'
        else:
            sharing_path = self._send_to_daemon({'daemon_config': 'sharing_path'}, False)
            if not os.path.exists(''.join([sharing_path, os.sep, shared_folder])):
                print '"%s" not exists' % shared_folder
            else:
                message = {'addshare': (shared_folder, user)}
                self._send_to_daemon(message)

    def do_removeshare(self, line):
        """
        Remove completely the sharing in a folder
        Usage: removeshare <shared_folder>
        """
        try:
            shared_folder = line.split()[0]
        except ValueError:
            print 'Bad arguments:'
            print 'usage: share <share_folder>'
        else:
            sharing_path = self._send_to_daemon({'daemon_config': 'sharing_path'}, False)
            if not os.path.exists(''.join([sharing_path, os.sep, shared_folder])):
                print '"%s" not exists' % shared_folder
            else:
                message = {'removeshare': (shared_folder, )}
                self._send_to_daemon(message)

    def do_removeshareduser(self, line):
        """
        Remove the user from the shared folder
        Usage: removeshareduser <shared_folder> <user>
        """
        try:
            shared_folder, user = line.split()
        except ValueError:
            print 'Bad arguments:'
            print 'usage: removeshareduser <share_folder> <user>'
        else:
            sharing_path = self._send_to_daemon({'daemon_config': 'sharing_path'}, False)
            if not os.path.exists(''.join([sharing_path, os.sep, shared_folder])):
                print '"%s" not exists' % shared_folder
            else:
                message = {'removeshareduser': (shared_folder, user)}
                self._send_to_daemon(message)


if __name__ == '__main__':
    load_cfg()
    CommandParser().cmdloop()<|MERGE_RESOLUTION|>--- conflicted
+++ resolved
@@ -5,11 +5,7 @@
 import socket
 import struct
 import json
-<<<<<<< HEAD
-import os.path
-=======
 import os
->>>>>>> f9d589f9
 
 
 # The path for configuration directory and daemon configuration file
@@ -85,14 +81,7 @@
                     response_packet = ''.join([response_packet, response_buffer])
 
                 response = json.loads(response_packet)
-<<<<<<< HEAD
-
-                if show:
-                    print response['message']
-
-                # to improve testing
-=======
->>>>>>> f9d589f9
+
                 return response['message']
             else:
                 raise Exception('Error: lost connection with daemon')
