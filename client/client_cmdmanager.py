--- conflicted
+++ resolved
@@ -26,10 +26,8 @@
         if not message:
             return
 
-<<<<<<< HEAD
         message = json.dumps(message)
-=======
->>>>>>> 284032e0
+
         s = socket.socket(socket.AF_INET, socket.SOCK_STREAM)
         try:
             s.connect((self.DAEMON_HOST, self.DAEMON_PORT))
@@ -63,7 +61,7 @@
         else:
             message = {'newUser': (user, password)}
             print message
-            self._send_to_daemon(json.dumps(message))
+            self._send_to_daemon(message)
 
     def do_reguser(self, line):
         """
