--- conflicted
+++ resolved
@@ -85,8 +85,6 @@
         """
         Shutdown the daemon
         """
-<<<<<<< HEAD
-=======
         message = {'shutdown': ()}
         self._send_to_daemon(message)
 
@@ -96,7 +94,6 @@
         Send a request to server for creating a new user
         Usage: register <e-mail> <password>
         """
->>>>>>> ce7966d5
         try:
             mail, password = line.split()
         except ValueError:
@@ -106,14 +103,6 @@
             message = {'register': (mail, password)}
             self._send_to_daemon(message)
 
-<<<<<<< HEAD
-    def do_shutdown(self, line):
-        """
-        Shutdown the daemon
-        """
-        message = {'shutdown': ()}
-        self._send_to_daemon(message)
-=======
     def do_activate(self, line):
         """
         Activate the user:
@@ -128,7 +117,6 @@
         else:
             message = {'activate': (mail, token)}
             self._send_to_daemon(message)
->>>>>>> ce7966d5
 
 
 if __name__ == '__main__':
