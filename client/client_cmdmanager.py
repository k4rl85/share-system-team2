--- conflicted
+++ resolved
@@ -5,12 +5,9 @@
 import socket
 import struct
 import json
-<<<<<<< HEAD
 import getpass
 import re
-=======
 import os
->>>>>>> 6389d11a
 
 
 # The path for configuration directory and daemon configuration file
@@ -141,8 +138,6 @@
         self.sock.close()
 
     def postcmd(self, stop, line):
-<<<<<<< HEAD
-=======
         """
         This function is called after any do_<something>.
         If the last operation called return 'exit' the program will be closed
@@ -150,7 +145,6 @@
         :param line: Is the last line received from the last cmd executed
         :return:
         """
->>>>>>> 6389d11a
         if stop == 'exit':
             return True
 
