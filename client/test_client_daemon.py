import hashlib
import unittest
import os
import shutil
import json

import httpretty
import client_daemon


start_dir = os.getcwd()

TEST_DIR = 'daemon_test'
LAST_TIMESTAMP = 'last_timestamp'
GLOBAL_MD5 = 'global_md5'
SERVER_TIMESTAMP = 1


base_dir_tree = {
    # <filepath>: (<timestamp>, <md5>)
    'ciao.txt':         (3, 'md5md6'),
    'carlo.txt':        (2, 'md6md6'),
    './Pytt/diaco.txt': (12, '7645jghkjhdfk'),
    'pasquale.cat':     (12, 'khgraiuy8qu4l'),
    'carlo.buo':        (14, 'rfhglkr94094580'),
}


def folder_modified():
    """
    Return True to indicate that sharing folder is modified during daemon is down
    """
    return True

def folder_not_modified():
    """
    Return True to indicate that sharing folder is modified during daemon is down
    """
    return False


def setup_test_dir():
    """
    Create (if needed) <TEST_DIR> directory starting from current directory and change current directory to the new one.
    """
    try:
        os.mkdir(TEST_DIR)
    except OSError:
        pass

    os.chdir(TEST_DIR)


def tear_down_test_dir():
    """
    Return to initial directory and remove the <TEST_DIR> one.
    """
    os.chdir(start_dir)
    shutil.rmtree(TEST_DIR)


def create_file(file_path, content=''):
    """
    Write <content> (default: '') into <file_path> and return the float timestamp
    of created file, also creating inner directories if needed.
    :param file_path: str
    :param content: str
    :return: float
    """
    print 'Creating "{}"'.format(file_path)
    dirname = os.path.dirname(file_path)
    if not os.path.exists(dirname):
        os.makedirs(dirname)

    assert os.path.isdir(dirname), '{} must be a directory'.format(dirname)

    with open(file_path, 'w') as fp:
        fp.write(content)
    return os.path.getmtime(file_path)


class FileFakeEvent(object):
    """
    Class that simulates a file related event sent from watchdog.
    Actually create <src_path> and <dest_path> attributes and the file in disk.
    """
    def __init__(self, src_path, content='', dest_path=None):
        self.src_path = src_path
        create_file(self.src_path, content=content)
        self.dest_path = dest_path


class TestClientDaemon(unittest.TestCase):
    def setUp(self):
        self.client_daemon = client_daemon.Daemon()
        self.client_daemon.create_observer()

    def test_sync_process_directory_not_modified1(self):
        """
        Test the case: (it must do nothing)
        Directory not modified,
        timestamp client == timestamp server
        """
        self.client_daemon._is_directory_modified = folder_not_modified

        server_timestamp = 18
        self.client_daemon.local_dir_state = {LAST_TIMESTAMP: server_timestamp, GLOBAL_MD5: ''}
        files = base_dir_tree.copy()
        self.client_daemon.client_snapshot = base_dir_tree.copy()
        self.assertEqual(
            self.client_daemon._sync_process(server_timestamp, files),
            []
        )

    def test_sync_process_directory_not_modified2(self):
        """
        Test the case: (it must download the file)
        Directory not modified,
        timestamp client < timestamp server
        new file on server and not in client
        """
        self.client_daemon._is_directory_modified = folder_not_modified

        server_timestamp = 18
        self.client_daemon.local_dir_state = {LAST_TIMESTAMP: 17, GLOBAL_MD5: ''}

        files = base_dir_tree.copy()
        files.update({'new': (18, 'md5md6jkshkfv')})
        self.client_daemon.client_snapshot = base_dir_tree.copy()

        self.assertEqual(
            self.client_daemon._sync_process(server_timestamp, files),
            [('download', 'new'), ]
        )

    def test_sync_process_directory_not_modified3(self):
        """
        Test the case: (it must copy or rename the file)
        Directory not modified,
        timestamp client < timestamp server
        new file on server and in client but with different filepath
        """
        self.client_daemon._is_directory_modified = folder_not_modified

        server_timestamp = 18
        self.client_daemon.local_dir_state = {LAST_TIMESTAMP: 17, GLOBAL_MD5: ''}

        files = base_dir_tree.copy()
        files.update({'new': (18, 'md5md6')})
        self.client_daemon.client_snapshot = base_dir_tree.copy()

        self.assertEqual(
            self.client_daemon._sync_process(server_timestamp, files),
            []
        )

    def test_sync_process_directory_not_modified4(self):
        """
        Test the case: (it must download the file)
        Directory not modified,
        timestamp client < timestamp server
        file modified on server
        """
        self.client_daemon._is_directory_modified = folder_not_modified

        server_timestamp = 18
        self.client_daemon.local_dir_state = {LAST_TIMESTAMP: 17, GLOBAL_MD5: ''}

        files = base_dir_tree.copy()
        self.client_daemon.client_snapshot = base_dir_tree.copy()
        files['carlo.txt'] = (server_timestamp, 'md5 diverso')

        self.assertEqual(
            self.client_daemon._sync_process(server_timestamp, files),
            [('download', 'carlo.txt'), ]
        )

    def test_sync_process_directory_not_modified5(self):
        """
        Test the case: (it must delete the file on client)
        Directory not modified,
        timestamp client < timestamp server
        file is missing on server
        """
        self.client_daemon._is_directory_modified = folder_not_modified

        server_timestamp = 18
        self.client_daemon.local_dir_state = {LAST_TIMESTAMP: 17, GLOBAL_MD5: ''}

        files = base_dir_tree.copy()
        self.client_daemon.client_snapshot = base_dir_tree.copy()
        self.client_daemon.client_snapshot.update({'carlito.txt': (1, 'jkdhlghkg')})

        self.assertEqual(self.client_daemon._sync_process(server_timestamp, files), [])

    def test_sync_process_directory_modified1(self):
        """
        Test the case: (it must do nothing)
        Directory modified,
        timestamp client == timestamp server
        client is already synchronized with server
        """
        self.client_daemon._is_directory_modified = folder_modified

        server_timestamp = 18
        self.client_daemon.local_dir_state = {LAST_TIMESTAMP: server_timestamp, GLOBAL_MD5: ''}

        files = base_dir_tree.copy()
        self.client_daemon.client_snapshot = base_dir_tree.copy()

        self.assertEqual(
            self.client_daemon._sync_process(server_timestamp, files),
            []
        )

    def test_sync_process_directory_modified2(self):
        """
        Test the case: (it must delete the file on server)
        Directory modified,
        timestamp client == timestamp server
        new file on server and not on client
        """
        self.client_daemon._is_directory_modified = folder_modified

        server_timestamp = 18
        self.client_daemon.local_dir_state = {LAST_TIMESTAMP: server_timestamp, GLOBAL_MD5: ''}

        files = base_dir_tree.copy()
        self.client_daemon.client_snapshot = base_dir_tree.copy()
        files.update({'new': (18, 'md5md6jkshkfv')})

        self.assertEqual(
            self.client_daemon._sync_process(server_timestamp, files),
            [('delete', 'new')]
        )

    def test_sync_process_directory_modified3(self):
        """
        Test the case: (it must modify the file on server)
        Directory modified,
        timestamp client == timestamp server
        file modified
        """
        self.client_daemon._is_directory_modified = folder_modified

        server_timestamp = 18
        self.client_daemon.local_dir_state = {LAST_TIMESTAMP: server_timestamp, GLOBAL_MD5: ''}

        files = base_dir_tree.copy()
        self.client_daemon.client_snapshot = base_dir_tree.copy()
        files['carlo.txt'] = (server_timestamp, 'md5 diverso')

        self.assertEqual(
            self.client_daemon._sync_process(server_timestamp, files),
            [('modified', 'carlo.txt')]
        )

    def test_sync_process_directory_modified4(self):
        """
        Test the case: (it must upload the file on server)
        Directory modified,
        timestamp client == timestamp server
        new file in client and not on server
        """
        self.client_daemon._is_directory_modified = folder_modified

        server_timestamp = 18
        self.client_daemon.local_dir_state = {LAST_TIMESTAMP: server_timestamp, GLOBAL_MD5: ''}

        files = base_dir_tree.copy()
        self.client_daemon.client_snapshot = base_dir_tree.copy()
        files.pop('carlo.txt')

        self.assertEqual(
            self.client_daemon._sync_process(server_timestamp, files),
            [('upload', 'carlo.txt')]
        )

    def test_sync_process_directory_modified5(self):
        """
        Test the case: (it must download the file)
        Directory modified,
        timestamp client < timestamp server
        new file on server and not in client
        file timestamp > client timestamp
        """
        self.client_daemon._is_directory_modified = folder_modified

        server_timestamp = 18
        self.client_daemon.local_dir_state = {LAST_TIMESTAMP: 17, GLOBAL_MD5: ''}

        files = base_dir_tree.copy()
        self.client_daemon.client_snapshot = base_dir_tree.copy()
        files.update({'new': (18, 'md5md6jkshkfv')})

        self.assertEqual(
            self.client_daemon._sync_process(server_timestamp, files),
            [('download', 'new')]
        )

    def test_sync_process_directory_modified6(self):
        """
        Test the case: (it must delete the file)
        Directory modified,
        timestamp client < timestamp server
        new file on server and not in client
        file timestamp < client timestamp
        """
        self.client_daemon._is_directory_modified = folder_modified

        server_timestamp = 18
        self.client_daemon.local_dir_state = {LAST_TIMESTAMP: 17, GLOBAL_MD5: ''}

        files = base_dir_tree.copy()
        self.client_daemon.client_snapshot = base_dir_tree.copy()
        files.update({'new': (16, 'md5md6jkshkfv')})

        self.assertEqual(
            self.client_daemon._sync_process(server_timestamp, files),
            [('delete', 'new')]
        )

    def test_sync_process_directory_modified7(self):
        """
        Test the case: (it must copy or move the file)
        Directory modified,
        timestamp client < timestamp server
        new file on server and in client
        """
        self.client_daemon._is_directory_modified = folder_modified

        server_timestamp = 18
        self.client_daemon.local_dir_state = {LAST_TIMESTAMP: 17, GLOBAL_MD5: ''}

        files = base_dir_tree.copy()
        self.client_daemon.client_snapshot = base_dir_tree.copy()
        files.update({'new': (16, 'md5md6')})

        self.assertEqual(
            self.client_daemon._sync_process(server_timestamp, files),
            []
        )

    def test_sync_process_directory_modified8(self):
        """
        Test the case: (it must modify the file on server)
        Directory modified,
        timestamp client < timestamp server
        file modified
        file timestamp < client timestamp
        """
        self.client_daemon._is_directory_modified = folder_modified

        server_timestamp = 18
        self.client_daemon.local_dir_state = {LAST_TIMESTAMP: 17, GLOBAL_MD5: ''}

        files = base_dir_tree.copy()
        self.client_daemon.client_snapshot = base_dir_tree.copy()
        files['carlo.txt'] = (16, 'md5md6jkshkfv')

        self.assertEqual(
            self.client_daemon._sync_process(server_timestamp, files),
            [('modify', 'carlo.txt')]
        )

    def test_sync_process_directory_modified9(self):
        """
        Test the case: (there is a conflict, so it upload the file on server with ".conflicted" extension)
        Directory modified,
        timestamp client < timestamp server
        file modified
        file timestamp > client timestamp
        """
        self.client_daemon._is_directory_modified = folder_modified

        server_timestamp = 18
        self.client_daemon.local_dir_state = {LAST_TIMESTAMP: 17, GLOBAL_MD5: ''}

        files = base_dir_tree.copy()
        self.client_daemon.client_snapshot = base_dir_tree.copy()
        files['carlo.txt'] = (18, 'md5md6jkshkfv')

        self.assertEqual(
            self.client_daemon._sync_process(server_timestamp, files),
            [('upload', ''.join(['carlo.txt', '.conflicted']))]
        )

    def test_sync_process_directory_modified10(self):
        """
        Test the case: (it upload the file on server)
        Directory modified,
        timestamp client < timestamp server
        new file in client and not on server
        """
        self.client_daemon._is_directory_modified = folder_modified

        server_timestamp = 18
        self.client_daemon.local_dir_state = {LAST_TIMESTAMP: 17, GLOBAL_MD5: ''}

        files = base_dir_tree.copy()
        self.client_daemon.client_snapshot = base_dir_tree.copy()
        files.pop('carlo.txt')

        self.assertEqual(
            self.client_daemon._sync_process(server_timestamp, files),
            [('upload', 'carlo.txt')]
        )


class TestClientDaemonOnEvents(unittest.TestCase):
    """
    Test the "on_<something>" client daemon, triggered by watchdog.
    """
    CONFIG_DIR = os.path.join(os.environ['HOME'], '.PyBox')
    CONFIG_FILEPATH = os.path.join(CONFIG_DIR, 'daemon_config')
    LOCAL_DIR_STATE_PATH = os.path.join(CONFIG_DIR, 'local_dir_state')

    def setUp(self):
        # Create and go into the test directory
        setup_test_dir()
        httpretty.enable()

        #self.cm = ConnectionManager()
        with open(self.CONFIG_FILEPATH) as fo:
            self.cfg = json.load(fo)

        self.auth = self.cfg['user'], self.cfg['pass']
        self.cfg['server_address'] = "http://localhost:5000"

        # create this auth testing
        self.authServerAddress = "http://" + self.cfg['user'] + ":" + self.cfg['pass']
        self.base_url = self.cfg['server_address'] + self.cfg['api_suffix']
        self.files_url = self.base_url + 'files/'
        self.actions_url = self.base_url + 'actions/'
        self.local_dir_state_path = self.cfg['local_dir_state_path']
        self.sharing_path = self.cfg['sharing_path']

        # Instantiate the daemon
        self.client_daemon = client_daemon.Daemon()
        self.client_daemon.create_observer()
        # Injecting a fake client snapshot
        md5 = '50abe822532a06fb733ea3bc089527af'
        ts = 1403878699

        self.client_daemon.client_snapshot = {'dir/file.txt': [ts, md5]}
        self.client_daemon.local_dir_state = {LAST_TIMESTAMP: ts, GLOBAL_MD5: md5}

    def tearDown(self):
        httpretty.disable()
        httpretty.reset()
        # Remove the test directory.
        tear_down_test_dir()

    @httpretty.activate
    def test_on_created(self):
        """
        Test on_created method of daemon when a new file is created.
        """
        start_state = self.client_daemon.local_dir_state.copy()
        ts1 = start_state[LAST_TIMESTAMP]
        ts2 = ts1 + 60  # arbitrary value

        # new file I'm going to create in client sharing folder
        new_path = 'created_file.txt'

        url = self.files_url + new_path
        httpretty.register_uri(httpretty.POST, url, status=201,
                               body='{"server_timestamp":%d}' % ts2,
                               content_type="application/json")

        abs_path = os.path.join(self.client_daemon.cfg['sharing_path'], new_path)
        event = FileFakeEvent(abs_path)

        self.client_daemon.on_created(event)
        # test that the new path is in the client_snapshot
        self.assertIn(new_path, self.client_daemon.client_snapshot)
        # simply check that local_dir_state is changed
        self.assertNotEqual(start_state, self.client_daemon.local_dir_state)

        # # daemon.local_dir_state should be a dict
        self.assertIsInstance(self.client_daemon.local_dir_state, dict)
        # last_timestamp should be an int
        self.assertIsInstance(self.client_daemon.local_dir_state[LAST_TIMESTAMP], int)
        # test exact value of timestamp
        self.assertEqual(self.client_daemon.local_dir_state[LAST_TIMESTAMP], ts2)

    @httpretty.activate
    def test_on_moved(self):
        """
        Test that daemon on_moved method cause the user path being correctly moved inside client_snapshot attribute,
        global md5 changed, last timestamp correctly updated and local dir state saved.
        """
        # Create arbitrary initial values.
        ts0 = 1403878699
        ts1 = ts0 + 1
        src_path = 'dir1/tomove.txt'
        dest_path = 'dir2/tomove.txt'
        content = 'arbitrary content'
        md5 = hashlib.md5(content).hexdigest()
        global_md5 = 'fake global md5'  # the real value doesn't really matter in this test.

        # Create daemon initial state.
        self.client_daemon.client_snapshot = {src_path: [ts0, md5]}  # the path that will be moved.
        self.client_dir_state = {LAST_TIMESTAMP: ts0, GLOBAL_MD5: global_md5}

        # Create fake event and file.
        src_abs_path = os.path.join(self.sharing_path, src_path)
        dest_abs_path = os.path.join(self.sharing_path, dest_path)
        event = FileFakeEvent(src_abs_path, content, dest_abs_path)

        # Create server response.
        url = self.actions_url + 'move'  # NB: no final '/'!!!
        httpretty.register_uri(httpretty.POST, url,
                               status=200,
                               body='{"server_timestamp":%d}' % ts1,
                               content_type="application/json")

        # Store some initial values.
        local_dir_state_ts_start = os.path.getmtime(self.local_dir_state_path)
        glob_md5_start = self.client_daemon.local_dir_state[GLOBAL_MD5]

        # Call method to test.
        self.client_daemon.on_moved(event)

        # Store some final values to be compared.
        glob_md5_end = self.client_daemon.local_dir_state[GLOBAL_MD5]
        last_timestamp = self.client_daemon.local_dir_state[LAST_TIMESTAMP]

        # Test assertions.
        self.assertIn(dest_path, self.client_daemon.client_snapshot)
        self.assertNotIn(src_path, self.client_daemon.client_snapshot)
        self.assertNotEqual(glob_md5_start, glob_md5_end)  # md5 must be changed.
        # Last timestamp must be correctly updated with which one received from server.
        self.assertEqual(last_timestamp, ts1)
        # Check that state is saved on disk by checking if current file timestamp
        # is greater than the starting one.
        self.assertLess(local_dir_state_ts_start, os.path.getmtime(self.local_dir_state_path))


if __name__ == '__main__':
<<<<<<< HEAD
    unittest.main(verbosity=3)
=======
    unittest.main()
>>>>>>> c8db52b8
<|MERGE_RESOLUTION|>--- conflicted
+++ resolved
@@ -538,8 +538,4 @@
 
 
 if __name__ == '__main__':
-<<<<<<< HEAD
-    unittest.main(verbosity=3)
-=======
     unittest.main()
->>>>>>> c8db52b8
