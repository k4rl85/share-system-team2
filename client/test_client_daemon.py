--- conflicted
+++ resolved
@@ -7,11 +7,7 @@
 import shutil
 import json
 import time
-<<<<<<< HEAD
-
-=======
-import random
->>>>>>> 946d9870
+
 import client_daemon
 import test_utils
 from contextlib import contextmanager
@@ -640,12 +636,7 @@
         # Local Directory is MODIFIED
         self.assertNotEqual(new_global_md5_client, old_global_md5_client)
 
-<<<<<<< HEAD
-    def test_sync_process_modified_on_server_modified_on_client(self):
-=======
     def test_sync_process_modified_on_both(self):
-
->>>>>>> 946d9870
         """
         Test SYNC: modified file on server, modified same file on client, server_timestamp > client_timestamp
         Directory modified
@@ -1126,10 +1117,7 @@
 
         # Call _activation_check with successful response from server
         self.daemon._activation_check(self.socket, command, data)
-<<<<<<< HEAD
-
-=======
->>>>>>> 946d9870
+
         self.assertEqual(self.daemon.cfg['user'], USR, old_user)
         self.assertEqual(self.daemon.cfg['pass'], PW, old_pass)
         self.assertTrue(self.daemon.cfg['activate'])
