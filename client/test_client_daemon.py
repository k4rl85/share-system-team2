#!/usr/bin/env python
# -*- coding: utf-8 -*-

import hashlib
import unittest
import os
import sys
import shutil
import json
import time
import random
import client_daemon
import test_utils
from contextlib import contextmanager

TEST_DIR = os.path.join(os.environ['HOME'], 'daemon_test')
CONFIG_DIR = os.path.join(TEST_DIR, '.PyBox')
CONFIG_FILEPATH = os.path.join(CONFIG_DIR, 'daemon_config')
LOCAL_DIR_STATE_FOR_TEST = os.path.join(CONFIG_DIR, 'local_dir_state')

TEST_SHARING_FOLDER = os.path.join(TEST_DIR, 'test_sharing_folder')

LIST_OF_TEST_FILES = [
    'file1.txt',
    'file2.txt',
    'documents/diaco.txt',
    'images/image.txt',
    'videos/video.txt',
    'folder/pysqualo.txt',
    'folder2/paolo.txt',
    'folder3/luca.txt',
    'folder4/roxana.txt',
    'folder5/fabrizio.txt',
    'folder6/iacopy.txt',
]

base_dir_tree = {}

TEST_CFG = {
    "local_dir_state_path": LOCAL_DIR_STATE_FOR_TEST,
    "sharing_path": TEST_SHARING_FOLDER,
    "cmd_address": "localhost",
    "cmd_port": 60001,
    "api_suffix": "/API/V1/",
    # no server_address to be sure
    "server_address": "",
    "user": "user",
    "pass": "pass",
    "activate": True,
}

# Test-user account details
USR, PW = 'user@mail.com', 'Mail_85'


def timestamp_generator():
    timestamp_generator.__test__ = False
    return long(time.time()*10000)


def create_base_dir_tree(list_of_files=LIST_OF_TEST_FILES):
    global base_dir_tree
    base_dir_tree = {}
    for path in list_of_files:
        time_stamp = timestamp_generator()
        md5 = hashlib.md5(path).hexdigest()
        base_dir_tree[path] = [time_stamp, md5]


def create_environment():
    if not os.path.exists(TEST_DIR):
        os.makedirs(CONFIG_DIR)
        os.mkdir(TEST_SHARING_FOLDER)

    with open(CONFIG_FILEPATH, 'w') as f:
            json.dump(TEST_CFG, f, skipkeys=True, ensure_ascii=True, indent=4)


def create_files(dir_tree):

    for path in dir_tree:
        file_path = os.path.join(TEST_SHARING_FOLDER, path)
        dirname = os.path.dirname(file_path)
        if not os.path.exists(dirname):
            os.makedirs(dirname)
        with open(file_path, 'w') as f:
            f.write(file_path)


def destroy_folder():
    shutil.rmtree(TEST_DIR)


def fake_make_move(self, src, dst):

    self.operation_happened = "move: src "+src+" dst: "+dst
    return True


def fake_make_copy(self, src, dst):

    self.operation_happened = "copy: src "+src+" dst: "+dst
    return True


def fake_set_cmdmanager_response(socket, message):
    response = {'message': message}
    response_packet = json.dumps(response)
    return response_packet


class TestClientDaemon(unittest.TestCase):

    def setUp(self):
        create_environment()
        create_base_dir_tree()
        self.daemon = client_daemon.Daemon(CONFIG_FILEPATH, TEST_SHARING_FOLDER)
        self.daemon.operation_happened = 'initial'
        self.daemon.create_observer()
        self.daemon.observer.start()

    def tearDown(self):
        global base_dir_tree
        base_dir_tree = {}
        self.daemon.observer.stop()
        self.daemon.observer.join()
        destroy_folder()

    def test__build_directory(self):
        """
        Create directory
        :return: boolean value, True is created or already existent
        """
        self.assertTrue(self.daemon._build_directory('cartella_di_prova'))
        self.assertTrue(self.daemon._build_directory('cartella_di_prova'))

    def test__build_directory_in_forbidend_path(self):
        """
        Create directory in forbiden path
        :return:boolean value, False if the path is not allowed
        """
        self.assertFalse(self.daemon._build_directory('/cartella_di_prova'))

    def test_update_cfg(self):
        """
        Test updating cfg with this_is_test_value
        """
        self.daemon.cfg['this_is_test_value'] = True
        self.daemon.update_cfg()
        with open(self.daemon.CONFIG_FILEPATH, 'r') as cfg:
            self.assertTrue(json.load(cfg)['this_is_test_value'])

    def test__create_cfg_with_default_configuration(self):
        """
        Test cfg creation with default configuration.
        """
        # Set manually the configuration
        os.remove(CONFIG_FILEPATH)
        client_daemon.Daemon.CONFIG_DIR = CONFIG_DIR
        client_daemon.Daemon.CONFIG_FILEPATH = CONFIG_FILEPATH
        client_daemon.Daemon.DEF_CONF['local_dir_state_path'] = LOCAL_DIR_STATE_FOR_TEST
        client_daemon.Daemon.DEF_CONF['sharing_path'] = TEST_SHARING_FOLDER

        # Load configuration from default
        self.daemon.cfg = self.daemon._create_cfg(CONFIG_FILEPATH, TEST_SHARING_FOLDER)

        self.assertEqual(self.daemon.CONFIG_FILEPATH, CONFIG_FILEPATH)
        self.assertEqual(self.daemon.CONFIG_DIR, CONFIG_DIR)
        self.assertEqual(self.daemon.cfg['local_dir_state_path'], LOCAL_DIR_STATE_FOR_TEST)
        self.assertEqual(self.daemon.cfg['sharing_path'], TEST_SHARING_FOLDER)

    def test__create_cfg_with_custom_sharing_path(self):
        """
        Test cfg creation with custom sharing folder.
        """
        # Set manually the configuration
        os.remove(CONFIG_FILEPATH)
        client_daemon.Daemon.CONFIG_DIR = CONFIG_DIR
        client_daemon.Daemon.CONFIG_FILEPATH = CONFIG_FILEPATH
        client_daemon.Daemon.DEF_CONF['local_dir_state_path'] = LOCAL_DIR_STATE_FOR_TEST
        new_sharing_path = os.path.join(CONFIG_DIR, 'new_sharing_path')

        # Load custom configuration
        self.daemon.cfg = self.daemon._create_cfg(CONFIG_FILEPATH, new_sharing_path)

        self.assertEqual(self.daemon.cfg['sharing_path'], new_sharing_path)

    def test__create_cfg(self):
        """
        Test create cfg file with test options.
        The cfg is already created during setup, i will test the result is right.
        """
        self.assertEqual(self.daemon.CONFIG_DIR, CONFIG_DIR)
        self.assertEqual(self.daemon.CONFIG_FILEPATH, CONFIG_FILEPATH)
        self.assertEqual(self.daemon.cfg['local_dir_state_path'], LOCAL_DIR_STATE_FOR_TEST)
        self.assertEqual(self.daemon.cfg['sharing_path'], TEST_SHARING_FOLDER)

    def test__create_cfc_in_forbidden_path(self):
        """
        Test creation of cfg and cfg directory in forbidden path.
        """
        forbidden_path = '/forbidden_path/cfg_file'
        self.assertRaises(SystemExit, self.daemon._create_cfg, cfg_path=forbidden_path,
                          sharing_path=TEST_SHARING_FOLDER)

    def test__init_sharing_path_with_default_configuration(self):
        """
        Test initialization of sharing folder with default configuration.
        """
        # Set manually the configuration
        shutil.rmtree(TEST_SHARING_FOLDER)
        client_daemon.Daemon.DEF_CONF['sharing_path'] = TEST_SHARING_FOLDER

        # Initialize configuration from default
        self.daemon._init_sharing_path(sharing_path=TEST_SHARING_FOLDER)

        with open(CONFIG_FILEPATH, 'r') as cfg:
            saved_sharing_path = json.load(cfg)['sharing_path']
        self.assertEqual(self.daemon.cfg['sharing_path'], saved_sharing_path, TEST_SHARING_FOLDER)

    def test__init_sharing_path_with_customization_folder(self):
        """
        Test Initialization of sharing folder done with customization.
        I can test this with customization happens by create_environment() during setUp.
        """
        #Create new sharing_path
        new_sharing_path = os.path.join(TEST_SHARING_FOLDER, 'test_sharing')

        # Initialize configuration with custom sharing_path
        self.daemon._init_sharing_path(sharing_path=new_sharing_path)

        with open(CONFIG_FILEPATH, 'r') as cfg:
            saved_sharing_path = json.load(cfg)['sharing_path']
        self.assertEqual(self.daemon.cfg['sharing_path'], saved_sharing_path, TEST_SHARING_FOLDER)

    def test__init_sharing_path_with_forbidden_path(self):
        """
        Test Initialization of sharing folder done with forbidden_path.
        """
        forbidden_path = '/forbidden_path/sharing_folder'
        self.assertRaises(SystemExit, self.daemon._init_sharing_path, forbidden_path)

    def test_load_cfg_with_existent_cfg(self):
        """
        This test can be done with created test environment.
        """
        self.assertEqual(self.daemon.cfg, TEST_CFG)

    def test_load_cfg_with_customization_cfg(self):
        """
        Test loading of cfg file done with customization cfg.
        """
        old_cfg = self.daemon.cfg
        os.remove(CONFIG_FILEPATH)
        self.daemon._load_cfg(cfg_path=CONFIG_FILEPATH, sharing_path=None)
        self.assertEqual(self.daemon.cfg, old_cfg)

    def test_load_cfg_from_broken_file(self):
        """
        This test load broken config file.
        We expect that default configuration is writen on file and loaded.
        """
        broken_json = '{"local_dir_state_path": LOCAL_DIR_STATE_FOR_TEST, "sharing_path": TEST_SHARING_FOLDER'

        # I expect some customize configuration is loaded
        with open(CONFIG_FILEPATH, 'w') as broken_cfg:
            broken_cfg.write(broken_json)

        self.assertNotEqual(self.daemon.cfg, client_daemon.Daemon.DEF_CONF)
        # Loading of broken_cfg
        self.daemon.cfg = self.daemon._load_cfg(cfg_path=CONFIG_FILEPATH, sharing_path=None)

        # Check what is written to the file after load, i expect that broken file is overwrited with default config
        with open(CONFIG_FILEPATH, 'r') as created_file:
            loaded_config = json.load(created_file)
        for cfg_line in loaded_config:
            self.assertEqual(self.daemon.cfg[cfg_line], loaded_config[cfg_line],
                             client_daemon.Daemon.DEF_CONF[cfg_line])

    def test_load_cfg_with_missing_key(self):
        """
        This test load file cfg with missing key.
        We expect default configuration will be written on file and loaded.
        """

        # I expect some customize configuration is loaded
        missing_key_cfg = {"local_dir_state_path": 'error_value', 'missing_key': False}
        with open(CONFIG_FILEPATH, 'w') as cfg:
            json.dump(missing_key_cfg, cfg)

        self.assertNotEqual(self.daemon.cfg, client_daemon.Daemon.DEF_CONF)
        # Loading of cfg with missing key
        self.daemon.cfg = self.daemon._load_cfg(cfg_path=CONFIG_FILEPATH, sharing_path=None)

        # Check what is written to the file after load, i expect that cfg is overwrited with default configuration
        with open(CONFIG_FILEPATH, 'r') as created_file:
            loaded_config = json.load(created_file)
        for cfg_line in loaded_config:
            self.assertEqual(self.daemon.cfg[cfg_line], loaded_config[cfg_line],
                             client_daemon.Daemon.DEF_CONF[cfg_line])
        # Check configuration inside missing_key_cfg is not written with default_cfg
        self.assertNotEqual(missing_key_cfg['local_dir_state_path'], self.daemon.cfg['local_dir_state_path'])
        self.assertNotIn('missing_key', self.daemon.cfg)

    def test_load_cfg_with_unexistent_path(self):
        """
        Test load_cfg with cfg_path of unexistent file.
        I expect default cfg is loaded.
        """

        os.remove(CONFIG_FILEPATH)

        self.assertNotEqual(self.daemon.cfg, client_daemon.Daemon.DEF_CONF)
        # Loading unexistent cfg
        self.daemon.cfg = self.daemon._load_cfg(cfg_path=CONFIG_FILEPATH, sharing_path=None)

        # Check what is written to the file after load, i expect that cfg is overwrited with default configuration
        with open(CONFIG_FILEPATH, 'r') as created_file:
            loaded_config = json.load(created_file)
        for cfg_line in loaded_config:
            self.assertEqual(self.daemon.cfg[cfg_line], loaded_config[cfg_line],
                             client_daemon.Daemon.DEF_CONF[cfg_line])

    def test_md5_of_client_snapshot(self):
        """
        Test MD5_OF_CLIENT_SNAPSHOT: Check the global_md5_method
        :return:
        """

        time_stamp = timestamp_generator()
        self.daemon.client_snapshot = base_dir_tree.copy()

        md5hash = hashlib.md5()

        for path, time_md5 in sorted(self.daemon.client_snapshot.iteritems()):
            # extract md5 from tuple. we don't need hexdigest it's already md5

            md5hash.update(time_md5[1])
            md5hash.update(path)

        self.daemon.md5_of_client_snapshot()
        self.assertEqual(md5hash.hexdigest(), self.daemon.md5_of_client_snapshot())

    def test_is_directory_not_modified(self):

        self.daemon.client_snapshot = base_dir_tree.copy()

        self.daemon.update_local_dir_state(timestamp_generator())

        old_global_md5 = self.daemon.local_dir_state['global_md5']

        is_dir_modified_result = self.daemon._is_directory_modified()

        test_md5 = self.daemon.local_dir_state['global_md5']

<<<<<<< HEAD
=======

>>>>>>> ab3a311c
        self.assertFalse(is_dir_modified_result)
        self.assertEqual(old_global_md5, test_md5)

    def test_md5_of_client_snapshot_added_file(self):
        """
        Test MD5_OF_CLIENT_SNAPSHOT: Check the global_md5_method when i have update the client_snapshot
        :return:
        """

        time_stamp = timestamp_generator()
        self.daemon.client_snapshot = base_dir_tree.copy()
        old_global_md5 = self.daemon.md5_of_client_snapshot()
        self.daemon.client_snapshot['filepath'] = [time_stamp, '10924784659832']

        self.assertNotEqual(old_global_md5, self.daemon.md5_of_client_snapshot())
        self.assertEqual(self.daemon.md5_of_client_snapshot(), self.daemon.md5_of_client_snapshot())

    def test_save_local_dir_state(self):
        """
        Test LOCAL_DIR_STATE:  Test that the local_dir_state saved is equal to the loaded
        :return:
        """
        time_stamp = timestamp_generator()
        self.daemon.client_snapshot = base_dir_tree.copy()
        self.daemon.update_local_dir_state(time_stamp)
        self.daemon.load_local_dir_state()

        self.assertEqual(self.daemon.local_dir_state['global_md5'], self.daemon.md5_of_client_snapshot(),
                         msg="The global_md5 i save is the save i load")
        self.assertEqual(self.daemon.local_dir_state['last_timestamp'], time_stamp,
                         msg="The timestamp i save is the save i load")

    ####################### DIRECTORY NOT MODIFIED #####################################
    def test_sync_process_move_on_server(self):

        """
        Test SYNC: Test only the calling of _make_move by _sync_process, server_timestamp > client_timestamp
        Directory NOT modified
        """

        # Overriding sync methods of Class Daemon
        client_daemon.Daemon._make_move_on_client = fake_make_move

        server_timestamp = timestamp_generator()

        # server tree and client tree starting with the same situation
        server_dir_tree = base_dir_tree.copy()
        self.daemon.client_snapshot = base_dir_tree.copy()

        old_global_md5_client = self.daemon.md5_of_client_snapshot()

        # client timestamp < server_timestamp
        self.daemon.local_dir_state = {'last_timestamp': server_timestamp - 4, 'global_md5': old_global_md5_client}

        # Added to copy of file1.txt
        timestamp_and_md5_of_copied_file = server_dir_tree.pop('file1.txt')
        server_dir_tree['move_folder/file1.txt'] = timestamp_and_md5_of_copied_file

        # the src and destination of the file moved
        src = 'file1.txt'
        dst = 'move_folder/file1.txt'

        self.assertEqual(self.daemon._sync_process(server_timestamp, server_dir_tree), [])
        self.assertEqual(self.daemon.operation_happened, 'move: src '+src+' dst: '+dst)

    def test_sync_process_copy_on_server(self):
        """
        Test SYNC: Test only calling of _make_copy by sync, server_timestamp > client_timestamp
        Directory NOT modified
        """

        # Overriding sync methods
        client_daemon.Daemon._make_copy_on_client = fake_make_copy

        server_timestamp = timestamp_generator()

        # server tree and client tree starting with the same situation
        server_dir_tree = base_dir_tree.copy()
        self.daemon.client_snapshot = base_dir_tree.copy()

        old_global_md5_client = self.daemon.md5_of_client_snapshot()

        # client timestamp < server_timestamp
        self.daemon.local_dir_state = {'last_timestamp': server_timestamp - 4, 'global_md5': old_global_md5_client}

        # Added to copy of file1.txt
        timestamp_and_md5_of_copied_file = server_dir_tree['file1.txt']
        server_dir_tree['copy_folder/file1.txt'] = timestamp_and_md5_of_copied_file

        # the src and destination of the file copied
        src = 'file1.txt'
        dst = 'copy_folder/file1.txt'

        self.assertEqual(self.daemon._sync_process(server_timestamp, server_dir_tree), [])
        self.assertEqual(self.daemon.operation_happened, 'copy: src '+src+' dst: '+dst)

    def test_sync_process_new_on_server(self):
        """
        Test SYNC: New file on server, server_timestamp > client_timestamp
        Directory NOT MODIFIED
        """

        server_timestamp = timestamp_generator()

        # server tree and client tree are the same here
        server_dir_tree = base_dir_tree.copy()
        self.daemon.client_snapshot = base_dir_tree.copy()

        old_global_md5_client = self.daemon.md5_of_client_snapshot()

        # client_timestamp < server_timestamp
        self.daemon.local_dir_state = {'last_timestamp': server_timestamp - 1, 'global_md5': old_global_md5_client}

        # After that new file on server
        server_dir_tree.update({'new_file_on_server.txt': (server_timestamp, '98746548972341')})

        new_global_md5_client = self.daemon.md5_of_client_snapshot()

        self.assertEqual(self.daemon._sync_process(server_timestamp, server_dir_tree),
                         [('download', 'new_file_on_server.txt')])
        # Local Directory is NOT MODIFIED
        self.assertEqual(new_global_md5_client, old_global_md5_client)

    ####################### TEST MOVE and COPY ON CLIENT ##############################

    def test_make_copy_function(self):
        """
        Test _MAKE_COPY: test the COPY function when the DST NOT EXISTS
        :return:
        """

        create_base_dir_tree(['file1.txt'])
        self.daemon.client_snapshot = base_dir_tree.copy()
        server_timestamp = timestamp_generator()
        # Create the files in client_snapshot / base_dir_tree
        create_files(self.daemon.client_snapshot)

        file_to_copy = 'file1.txt'
        dst_file_of_copy = 'fake2/copy_file1.txt'

        md5_before_copy = self.daemon.md5_of_client_snapshot()
        self.assertEqual(self.daemon._make_copy_on_client(file_to_copy, dst_file_of_copy), True)

        self.assertIn('fake2/copy_file1.txt', self.daemon.client_snapshot)

    def test_make_copy_not_src(self):
        """
        Test _MAKE_COPY: test the COPY function when the SRC NOT EXISTS
        :return:
        """

        create_base_dir_tree([])
        self.daemon.client_snapshot = base_dir_tree.copy()

        # Create the files in client_snapshot / base_dir_tree

        create_files(self.daemon.client_snapshot)
        server_timestamp = timestamp_generator()
        md5_before_copy = self.daemon.md5_of_client_snapshot()

        # Initialize local_dir_state
        self.daemon.local_dir_state['last_timestamp'] = server_timestamp - 5
        self.daemon.local_dir_state['global_md5'] = md5_before_copy

        file_to_be_move_not_exists = 'i_do_not_exist.txt'
        dst_file_that_not_exists = 'fake2/move_file1.txt'

        self.assertEqual(
            self.daemon._make_copy_on_client(file_to_be_move_not_exists, dst_file_that_not_exists), False)
        self.assertNotIn('fake2/move_file1.txt', self.daemon.client_snapshot)

        # if copy fail local dir state must be unchanged
        self.assertEqual(self.daemon.local_dir_state['last_timestamp'], server_timestamp - 5)
        self.assertEqual(self.daemon.local_dir_state['global_md5'], md5_before_copy)

    def test_make_move_function(self):
        """
        Test _MAKE_MOVE: test if a destination path doesn't exists when the function is making a MOVE
        :expect value: True
        """
        create_base_dir_tree(['file1.txt'])
        self.daemon.client_snapshot = base_dir_tree.copy()
        server_timestamp = timestamp_generator()
        # Create the files in client_snapshot / base_dir_tree

        create_files(self.daemon.client_snapshot)
        md5_before_move = self.daemon.md5_of_client_snapshot()

        file_to_move_exists = 'file1.txt'
        dst_file_that_not_exists = 'fake2/move_file1.txt'

        self.assertEqual(
            self.daemon._make_move_on_client(file_to_move_exists, dst_file_that_not_exists), True)
        self.assertNotIn(file_to_move_exists, self.daemon.client_snapshot)
        self.assertIn(dst_file_that_not_exists, self.daemon.client_snapshot)

    def test_make_move_function_not_src(self):
        """
        Test _MAKE_MOVE: test the MOVE function when the SRC NOT EXISTS
        :expect value: False
        """
        self.daemon.client_snapshot = base_dir_tree.copy()

        # Create the files in client_snapshot / base_dir_tree

        create_files(self.daemon.client_snapshot)
        server_timestamp = timestamp_generator()

        # Initialize local_dir_state
        self.daemon.local_dir_state['last_timestamp'] = server_timestamp - 5
        self.daemon.local_dir_state['global_md5'] = self.daemon.md5_of_client_snapshot()

        file_to_be_move_not_exists = 'i_do_not_exist.txt'
        dst_file_that_not_exists = 'fake2/move_file1.txt'

        self.assertEqual(
            self.daemon._make_move_on_client(file_to_be_move_not_exists, dst_file_that_not_exists), False)

        # test local dir state after movement
        self.assertEqual(self.daemon.local_dir_state['last_timestamp'], server_timestamp - 5)
        self.assertEqual(self.daemon.local_dir_state['global_md5'], self.daemon.md5_of_client_snapshot())

    def test_make_move_function_not_dst(self):
        """
        Test _MAKE_MOVE: test the MOVE function when the DST EXISTS
        :return:
        """

        create_base_dir_tree(['file1.txt', 'move_folder/file1.txt'])
        self.daemon.client_snapshot = base_dir_tree.copy()

        # Create the files in client_snapshot / base_dir_tree
        create_files(self.daemon.client_snapshot)
        file_to_move = 'file1.txt'
        dst_file_exists = 'move_folder/file1.txt'

        self.assertEqual(self.daemon._make_move_on_client(file_to_move, dst_file_exists), True)

    ####################### DIRECTORY MODIFIED #####################################

    def test_sync_process_new_on_both(self):
        """
        Test SYNC: new file on server, new on client, server_timestamp > client_timestamp
        Directory modified
        """

        server_timestamp = timestamp_generator()

        # server tree and client tree are the same
        server_dir_tree = base_dir_tree.copy()
        self.daemon.client_snapshot = base_dir_tree.copy()

        old_global_md5_client = self.daemon.md5_of_client_snapshot()

        # Daemon timestamp < server_timestamp
        self.daemon.local_dir_state = {'last_timestamp': server_timestamp - 1, 'global_md5': old_global_md5_client}

        # After that new file on server and new on client
        self.daemon.client_snapshot.update({'new_file_on_client.txt': (server_timestamp, '321456879')})
        server_dir_tree.update({'new_file_on_server.txt': (server_timestamp, '98746548972341')})

        new_global_md5_client = self.daemon.md5_of_client_snapshot()

        self.assertEqual(self.daemon._sync_process(server_timestamp, server_dir_tree),
                         [('download', 'new_file_on_server.txt'), ('upload', 'new_file_on_client.txt')])

        # Local Directory is MODIFIED
        self.assertNotEqual(new_global_md5_client, old_global_md5_client)

    def test_sync_process_modified_on_both(self):

        """
        Test SYNC: modified file on server, modified same file on client, server_timestamp > client_timestamp
        Directory modified
        """

        server_timestamp = timestamp_generator()

        # server tree and client tree starting with the same situation
        server_dir_tree = base_dir_tree.copy()
        self.daemon.client_snapshot = base_dir_tree.copy()

        old_global_md5_client = self.daemon.md5_of_client_snapshot()

        # Daemon timestamp < server_timestamp
        self.daemon.local_dir_state = {'last_timestamp': server_timestamp - 1, 'global_md5': old_global_md5_client}

        # After that there will be modified file on server and modified same file on client.
        # Client file have to win for time_stamp
        self.daemon.client_snapshot['file.txt'] = (server_timestamp, '321456879')
        server_dir_tree['file.txt'] = (server_timestamp - 4, '987456321')

        new_global_md5_client = self.daemon.md5_of_client_snapshot()

        self.assertEqual(self.daemon._sync_process(server_timestamp, server_dir_tree), [('modify', 'file.txt')])

        # Local Directory is MODIFIED
        self.assertNotEqual(new_global_md5_client, old_global_md5_client)

    def test_sync_process_delete(self):
        """
        Test SYNC: New file on server, server_timestamp > client_timestamp
        but file_timestamp < client_timestamp
        Directory MODIFIED
        """

        # only file that i really need
        create_base_dir_tree(['file_test_delete.txt', 'file_mp3_test_delete.mp3'])
        server_timestamp = timestamp_generator()

        # Server and client are the same
        self.daemon.client_snapshot = base_dir_tree.copy()
        server_dir_tree = base_dir_tree.copy()

        # client timestamp < server timestamp
        self.daemon.local_dir_state['last_timestamp'] = server_timestamp - 1
        # directory modified
        self.daemon.local_dir_state['global_md5'] = 'md5diversodaquelloeffettivo'

        # file_timestamp < client_timestamp
        server_dir_tree.update({'new_file': (server_timestamp - 2, 'md5md6jkshkfv')})
        self.assertEqual(
            self.daemon._sync_process(server_timestamp, server_dir_tree),
            [('delete', 'new_file')])

    def test_sync_process_ts_equal(self):
        """
        Test SYNC: server_timestamp == client_timestamp
        local dir is MODIFIED
        files in server but not in client: delete on server
        """

        create_base_dir_tree(['file_test.txt'])
        server_timestamp = timestamp_generator()

        # Server and client are the same
        self.daemon.client_snapshot = base_dir_tree.copy()
        server_dir_tree = base_dir_tree.copy()

        # server ts and client ts are the same
        self.daemon.local_dir_state['last_timestamp'] = server_timestamp
        # directory not modified
        self.daemon.local_dir_state['global_md5'] = self.daemon.md5_of_client_snapshot()

        # dir is now modified with this two operations
        self.daemon.client_snapshot['file.txt'] = (server_timestamp - 1, '321456879')
        self.daemon.client_snapshot['file_test.txt'] = (server_timestamp - 1, '123654789')

        # add a file with timestamp < client_timestamp
        server_dir_tree.update({'new_file_on_server': (server_timestamp - 2, 'md5md6jkshkfv')})

        # files in server but not in client,
        # local_dir is modified,
        # client_ts == server_ts
        # test the delete of new_file_on_server
        self.assertEqual(self.daemon._sync_process(server_timestamp, server_dir_tree),
                         [('delete', 'new_file_on_server'), ('modify', 'file_test.txt'), ('upload', 'file.txt')])

    def mock_move_on_client(self, src, dst):

        self.daemon.client_snapshot[dst] = self.daemon.client_snapshot[src]
        self.daemon.client_snapshot.pop(src)
        return True

    def mock_copy_on_client(self, src, dst):

        self.daemon.client_snapshot[dst] = self.daemon.client_snapshot[src]
        return True

    def test_sync_move_on_server(self):
        """
        Test SYNC: server_timestamp > client_timestamp test MOVE on server
        Directory MODIFIED
        copy or move? move on server
        """

        create_base_dir_tree(['file_test_move.txt', 'file_mp3_test_move.mp3'])
        server_timestamp = timestamp_generator()

        # Server and client starts the same
        self.daemon.client_snapshot = base_dir_tree.copy()
        server_dir_tree = base_dir_tree.copy()

        # server_ts > client_ts
        self.daemon.local_dir_state['last_timestamp'] = server_timestamp - 5
        self.daemon.local_dir_state['global_md5'] = self.daemon.md5_of_client_snapshot()

        # function _make_move_on_client
        self.daemon._make_move_on_client = self.mock_move_on_client

        # move the file on SERVER
        server_dir_tree['folder/file_test_moved.txt'] = server_dir_tree.pop('file_test_move.txt')

        # add a file to the client to modify the local_dir
        self.daemon.client_snapshot.update({'new_file_': (server_timestamp - 2, 'md5md6jkshkfv')})

        # the new file have to be uploaded
        self.assertEqual(self.daemon._sync_process(server_timestamp, server_dir_tree), [('upload', 'new_file_')])

        # assure the move
        self.assertIn('folder/file_test_moved.txt', self.daemon.client_snapshot)
        self.assertNotIn('file_test_move.txt', self.daemon.client_snapshot)

    def test_sync_process_copy_on_client(self):
        """
        Test SYNC: server_timestamp > client_timestamp test COPY on server
        Directory MODIFIED
        copy or move? copy
        """
        create_base_dir_tree(['file_test_copy_or_move.txt', 'file_mp3_test_copy_or_move.mp3'])
        server_timestamp = timestamp_generator()

        # Server and client starts the same
        self.daemon.client_snapshot = base_dir_tree.copy()
        server_dir_tree = base_dir_tree.copy()

        # add a the same file in server and client and then move it on SERVER
        file_md5 = '987654321'
        self.daemon.client_snapshot['file_test_copy.txt'] = (server_timestamp - 1, file_md5)
        server_dir_tree['file_test_copy.txt'] = (server_timestamp - 1, file_md5)

        # copied file on server must be copied on client now
        server_dir_tree['file_test_copied.txt'] = (server_timestamp, file_md5)

        # server_ts > client_ts
        self.daemon.local_dir_state['last_timestamp'] = server_timestamp - 5
        self.daemon.local_dir_state['global_md5'] = self.daemon.md5_of_client_snapshot()

        # adding file to client_snapshot so dir will be  modified
        new_file_md5 = '645987123'
        self.daemon.client_snapshot['another_file_modified.txt'] = (server_timestamp - 1, new_file_md5)

        # mock the function. if not it will try to really move the file on disk
        self.daemon._make_copy_on_client = self.mock_copy_on_client

        # dir is modified so i've to find an upload
        self.assertEqual(self.daemon._sync_process(server_timestamp, server_dir_tree),
                         [('upload', 'another_file_modified.txt')])

        # the file copied must be in the client snapshot after the copy
        self.assertIn('file_test_copied.txt', self.daemon.client_snapshot)
        self.assertIn('file_test_copy.txt', self.daemon.client_snapshot)

    def test_sync_process_conflicted_path(self):
        """
        Test SYNC: server_timestamp > client_timestamp
        Directory MODIFIED
        test same file MODIFIED in server and client, worst case
        """

        create_base_dir_tree(['file_test_conflicted.txt'])
        server_timestamp = timestamp_generator()

        # Server and client starts the same
        self.daemon.client_snapshot = base_dir_tree.copy()
        server_dir_tree = base_dir_tree.copy()

        # server_ts > client_ts
        self.daemon.local_dir_state['last_timestamp'] = server_timestamp - 5
        self.daemon.local_dir_state['global_md5'] = self.daemon.md5_of_client_snapshot()

        # mod same file (server has the most recent file)
        self.daemon.client_snapshot['file_test_conflicted.txt'] = (server_timestamp - 5, '321456879')
        server_dir_tree['file_test_conflicted.txt'] = (server_timestamp - 4, '987456321')

        expected_value = ''.join(['file_test_conflicted.txt', '.conflicted'])
        self.assertEqual(self.daemon._sync_process(server_timestamp, server_dir_tree), [('upload', expected_value)])

    def test_sync_process_stupid_case(self):
        """
        Test SYNC: server_timestamp == local_timestamp
        local directory NOT modified
        expected value []
        :return:
        """

        create_base_dir_tree(['just_a_file.txt'])
        server_timestamp = timestamp_generator()

        # Server and client starts the same
        self.daemon.client_snapshot = base_dir_tree.copy()
        server_dir_tree = base_dir_tree.copy()

        # server_ts == client_ts
        self.daemon.local_dir_state['last_timestamp'] = server_timestamp
        self.daemon.local_dir_state['global_md5'] = self.daemon.md5_of_client_snapshot()

        self.assertEqual(self.daemon._sync_process(server_timestamp, server_dir_tree),
                         [])

    ################ TEST EVENTS ####################

    def test_on_created(self):
        """"
        Test EVENTS: test on created watchdog expect an UPLOAD
        """
        filename = 'file.txt'
        src_filepath = os.path.join(TEST_SHARING_FOLDER, filename)
        file_content = 'this is the content in the file'
        md5_file_content = hashlib.md5(file_content).hexdigest()
        received_data = {'filepath': filename, 'md5': md5_file_content}

        # replace connection manager in the client instance
        with replace_conn_mng(self.daemon, FakeConnMng()):
            # Initialize client_snapshot
            create_base_dir_tree([])
            self.daemon.client_snapshot = base_dir_tree.copy()
            # Check initial state
            self.assertNotIn(filename, self.daemon.client_snapshot)
            # Load event
            self.daemon.on_created(FileFakeEvent(src_path=src_filepath, src_content=file_content))
            self.assertEqual(self.daemon.conn_mng.called_cmd, 'upload')
            self.assertEqual(self.daemon.conn_mng.received_data, received_data)
            # Check state after event
            self.assertIn(filename, self.daemon.client_snapshot)

    def test_on_created_copy(self):
        """"
        Test EVENTS: test on_created watchdog:
        on_created event must be detected as a copy event when a file
        with the same md5 is already in the client_snapshot
        """

        src_filename = 'a_file.txt'
        dst_filename = 'folder/b_file.txt'
        dest_filepath = os.path.join(TEST_SHARING_FOLDER, dst_filename)
        file_content = 'this is the content in the file'
        content_md5 = hashlib.md5(file_content).hexdigest()
        received_data = {'src': src_filename, 'dst': dst_filename, 'md5': content_md5}

        # replace connection manager in the client instance
        with replace_conn_mng(self.daemon, FakeConnMng()):
            # Initialize client_snapshot
            create_base_dir_tree([])
            global base_dir_tree
            base_dir_tree[src_filename] = [time.time()*10000, content_md5]
            self.daemon.client_snapshot = base_dir_tree.copy()
            # Check initial state
            self.assertIn(src_filename, self.daemon.client_snapshot)
            self.assertNotIn(dst_filename, self.daemon.client_snapshot)
            # Load event
            # I will put dest_filepath in e.src_path because watchdog see copy event as create of new file.
            # During on_created method the program check if exist a src_path with the same md5
            self.daemon.on_created(FileFakeEvent(src_path=dest_filepath, src_content=file_content))
            self.assertEqual(self.daemon.conn_mng.called_cmd, 'copy')
            self.assertEqual(self.daemon.conn_mng.received_data, received_data)
            # Check state after event
            self.assertIn(src_filename, self.daemon.client_snapshot)
            self.assertIn(dst_filename, self.daemon.client_snapshot)

    def test_on_moved(self):
        """
        Test EVENTS: test on_moved watchdog
        """
        src_filename = 'a_file.txt'
        dst_filename = 'folder/a_file.txt'
        src_filepath = os.path.join(TEST_SHARING_FOLDER, src_filename)
        dest_filepath = os.path.join(TEST_SHARING_FOLDER, dst_filename)
        file_content = 'this is the content in the file'
        content_md5 = hashlib.md5(file_content).hexdigest()
        received_data = {'src': src_filename, 'dst': dst_filename, 'md5': content_md5}

        # replace connection manager in the client instance
        with replace_conn_mng(self.daemon, FakeConnMng()):
            # Initialize client_snapshot
            create_base_dir_tree([])
            global base_dir_tree
            base_dir_tree[src_filename] = [time.time()*10000, content_md5]
            self.daemon.client_snapshot = base_dir_tree.copy()
            # Check initial state
            self.assertIn(src_filename, self.daemon.client_snapshot)
            self.assertNotIn(dst_filename, self.daemon.client_snapshot)
            # Load event
            self.daemon.on_moved(FileFakeEvent(src_path=src_filepath, dest_path=dest_filepath,
                                               dest_content=file_content))
            self.assertEqual(self.daemon.conn_mng.called_cmd, 'move')
            self.assertEqual(self.daemon.conn_mng.received_data, received_data)
            # Check state after event
            self.assertNotIn(src_filename, self.daemon.client_snapshot)
            self.assertIn(dst_filename, self.daemon.client_snapshot)


@contextmanager
def replace_conn_mng(daemon, fake):
    original, daemon.conn_mng = daemon.conn_mng, fake
    yield
    daemon.conn_mng = original


class FakeConnMng(object):

    def __init__(self):
        self.called_cmd = ''
        self.received_data = ''

    def dispatch_request(self, cmd, data):
        self.called_cmd = cmd
        self.received_data = data
        return {'content': {'server_timestamp': time.time()*10000}, 'successful': True}


class FileFakeEvent(object):
    """
    Class that simulates a file related event sent from watchdog.
    Actually create <src_path> and <dest_path> attributes and the file on disk.
    """
    def __init__(self, src_path, src_content='', dest_path=None, dest_content=''):
        self.src_path = src_path
        self.dest_path = dest_path
        if src_content:
            self.create_file(src_path, content=src_content)
        if dest_content:
            self.create_file(dest_path, content=dest_content)
        self.is_directory = False

    def create_file(self, path, content=''):
        path_dir = os.path.dirname(path)
        if not os.path.exists(path_dir):
            os.makedirs(path_dir)
        with open(path, 'w') as f:
            f.write(content)


class TestDaemonCmdManagerConnection(unittest.TestCase):
    def setUp(self):
        self.daemon = client_daemon.Daemon(CONFIG_FILEPATH, TEST_SHARING_FOLDER)
        self.daemon.create_observer()
        self.daemon.observer.start()
        self.daemon.cfg['user'] = ''
        self.daemon.cfg['pass'] = ''
        self.daemon.cfg['activate'] = False
        self.socket = test_utils.FakeSocket()
        # Mocking the observing method
        self.daemon._initialize_observing = self.fake_initialize_observing
        self.init_observing_called = False

    def tearDown(self):
        self.daemon.observer.stop()
        self.daemon.observer.join()

    def fake_initialize_observing(self):
        """
        Mocking _initialize_observing,
        """
        self.init_observing_called = True

    def test_get_cmdmanager_request(self):
        command = {'shutdown': ()}
        json_data = json.dumps(command)
        self.socket.set_response(json_data)

        self.assertEquals(self.daemon._get_cmdmanager_request(self.socket), json.loads(json_data))

    def test_set_cmdmanager_response(self):
        response = 'testtestetst'
        self.assertEqual(self.daemon._set_cmdmanager_response(self.socket, response), json.dumps({'message': response}))

    def test__activation_check_block_not_allowed_operation(self):
        """
        Test that _activation_check block not allowed operation
        """

        #Mocking the communication with cmdmanager
        self.daemon._set_cmdmanager_response = fake_set_cmdmanager_response

        command = 'not_allowed'
        data = {}
        old_user = self.daemon.cfg['user']
        old_pass = self.daemon.cfg['pass']
        old_activate_state = self.daemon.cfg['activate']

        # Call _activation_check with not allowed operation
        self.daemon._activation_check(self.socket, command, data)

        self.assertEqual(old_user, self.daemon.cfg['user'])
        self.assertEqual(old_pass, self.daemon.cfg['pass'])
        self.assertFalse(old_activate_state, self.daemon.cfg['activate'])

        # Test the observing is not started
        self.assertFalse(self.init_observing_called)

    def test__activation_check_receive_registration_cmd_with_success(self):
        """
        Test that _activation_check receive registration cmd and registration is successful.
        """

        def fake_register_into_connection_manager(data):
            return {'successful': True}

        #Mocking the communication with cmdmanager
        self.daemon._set_cmdmanager_response = fake_set_cmdmanager_response

        command = 'register'
        self.daemon.conn_mng.do_register = fake_register_into_connection_manager

        data = (USR, PW)
        old_user = self.daemon.cfg['user']
        old_pass = self.daemon.cfg['pass']
        old_activate_state = self.daemon.cfg['activate']

        # Call _activation_check with successful response from server
        self.daemon._activation_check(self.socket, command, data)

        self.assertEqual(self.daemon.cfg['user'], USR)
        self.assertEqual(self.daemon.cfg['pass'], PW)
        self.assertFalse(old_activate_state, self.daemon.cfg['activate'])

        # Test the observing is not started
        self.assertFalse(self.init_observing_called)

    def test__activation_check_receive_registration_cmd_with_failed_registration_on_server(self):
        """
        Test that _activation_check receive registration cmd and registration failed on server.
        """

        def fake_register_into_connection_manager(data):
            return {'successful': False}

        #Mocking the communication with cmdmanager
        self.daemon._set_cmdmanager_response = fake_set_cmdmanager_response

        command = 'register'
        self.daemon.conn_mng.do_register = fake_register_into_connection_manager

        data = (USR, PW)
        old_user = self.daemon.cfg['user']
        old_pass = self.daemon.cfg['pass']
        old_activate_state = self.daemon.cfg['activate']

        # Call _activation_check with failed response from server
        self.daemon._activation_check(self.socket, command, data)

        self.assertEqual(self.daemon.cfg['user'], old_user)
        self.assertEqual(self.daemon.cfg['pass'], old_pass)
        self.assertFalse(old_activate_state, self.daemon.cfg['activate'])

        # Test the observing is not started
        self.assertFalse(self.init_observing_called)

    def test__activation_check_receive_activation_cmd_with_success(self):
        """
        Test that _activation_check receive activation cmd and activation is successful.
        """

        def fake_activation_into_connection_manager(data):
            return {'successful': True}

        #Mocking the communication with cmdmanager
        self.daemon._set_cmdmanager_response = fake_set_cmdmanager_response

        command = 'activate'
        self.daemon.conn_mng.do_activate = fake_activation_into_connection_manager

        data = (USR, 'token_authorized')
        old_user = self.daemon.cfg['user'] = USR
        old_pass = self.daemon.cfg['pass'] = PW
        old_activate_state = self.daemon.cfg['activate']

        # Call _activation_check with successful response from server
        self.daemon._activation_check(self.socket, command, data)

        self.assertEqual(self.daemon.cfg['user'], USR, old_user)
        self.assertEqual(self.daemon.cfg['pass'], PW, old_pass)
        self.assertTrue(self.daemon.cfg['activate'])
        self.assertNotEqual(self.daemon.cfg['activate'], old_activate_state)

        # Test the observing is started
        self.assertTrue(self.init_observing_called)

    def test__activation_check_receive_activation_cmd_with_failed_activation_on_server(self):
        """
#       Test that _activation_check receive activation cmd and activation failed on server.
        """

        def fake_activation_into_connection_manager(data):
            return {'successful': False}

        #Mocking the communication with cmdmanager
        self.daemon._set_cmdmanager_response = fake_set_cmdmanager_response

        command = 'activate'
        self.daemon.conn_mng.do_activate = fake_activation_into_connection_manager

        data = (USR, 'unauthorized_token')
        old_user = self.daemon.cfg['user'] = USR
        old_pass = self.daemon.cfg['pass'] = PW
        old_activate_state = self.daemon.cfg['activate']

        # Call _activation_check with failed response from server
        self.daemon._activation_check(self.socket, command, data)

        self.assertEqual(self.daemon.cfg['user'], old_user, USR)
        self.assertEqual(self.daemon.cfg['pass'], old_pass, PW)
        self.assertFalse(old_activate_state, self.daemon.cfg['activate'])

        # Test the observing is not started
        self.assertFalse(self.init_observing_called)

    def test__activation_check_receive_login_cmd_with_success(self):
        """
        Test that _activation_check receive login cmd with successful login.
        """

        def fake_login_into_connection_manager(data):
            return {'successful': True}

        #Mocking the communication with cmdmanager
        self.daemon._set_cmdmanager_response = fake_set_cmdmanager_response

        command = 'login'
        self.daemon.conn_mng.do_login = fake_login_into_connection_manager

        data = (USR, PW)
        old_user = self.daemon.cfg['user']
        old_pass = self.daemon.cfg['pass']
        old_activate_state = self.daemon.cfg['activate']

        # Call _activation_check with successful response from server
        self.daemon._activation_check(self.socket, command, data)

        self.assertEquals(self.daemon.cfg['user'], USR, old_user)
        self.assertEquals(self.daemon.cfg['pass'], PW, old_pass)
        self.assertTrue(self.daemon.cfg['activate'])
        self.assertNotEqual(self.daemon.cfg['activate'], old_activate_state)

        # Test the observing is started
        self.assertTrue(self.init_observing_called)

    def test__activation_check_receive_login_cmd_with_failed_activation_on_server(self):
        """
        Test that _activation_check receive login cmd with failed activation on server.
        """

        def fake_login_into_connection_manager(data):
            return {'successful': False}

        #Mocking the communication with cmdmanager
        self.daemon._set_cmdmanager_response = fake_set_cmdmanager_response

        command = 'login'
        self.daemon.conn_mng.do_login = fake_login_into_connection_manager

        data = (USR, PW)
        old_user = self.daemon.cfg['user']
        old_pass = self.daemon.cfg['pass']
        old_activate_state = self.daemon.cfg['activate']

        # Call _activation_check with failed response from server
        self.daemon._activation_check(self.socket, command, data)

        self.assertEqual(self.daemon.cfg['user'], old_user)
        self.assertEqual(self.daemon.cfg['pass'], old_pass)
        self.assertFalse(self.daemon.cfg['activate'])
        self.assertEqual(self.daemon.cfg['activate'], old_activate_state)

        # Test the observing is started
        self.assertFalse(self.init_observing_called)<|MERGE_RESOLUTION|>--- conflicted
+++ resolved
@@ -344,19 +344,11 @@
     def test_is_directory_not_modified(self):
 
         self.daemon.client_snapshot = base_dir_tree.copy()
-
         self.daemon.update_local_dir_state(timestamp_generator())
-
         old_global_md5 = self.daemon.local_dir_state['global_md5']
-
         is_dir_modified_result = self.daemon._is_directory_modified()
-
         test_md5 = self.daemon.local_dir_state['global_md5']
 
-<<<<<<< HEAD
-=======
-
->>>>>>> ab3a311c
         self.assertFalse(is_dir_modified_result)
         self.assertEqual(old_global_md5, test_md5)
 
