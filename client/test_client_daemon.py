#!/usr/bin/env python
# -*- coding: utf-8 -*-

import hashlib
import unittest
import os
import sys
import shutil
import json
import time
import random
# import httpretty
import client_daemon
import test_utils

TEST_DIR = os.path.join(os.environ['HOME'], 'daemon_test')
CONFIG_DIR = os.path.join(TEST_DIR, '.PyBox')
CONFIG_FILEPATH = os.path.join(CONFIG_DIR, 'daemon_config')
LOCAL_DIR_STATE_FOR_TEST = os.path.join(CONFIG_DIR, 'local_dir_state')

TEST_SHARING_FOLDER = os.path.join(TEST_DIR, 'test_sharing_folder')

LIST_OF_TEST_FILES = [
    'file1.txt',
    'file2.txt',
    'documents/diaco.txt',
    'images/image.txt',
    'videos/video.txt',
    'folder/pysqualo.txt',
    'folder2/paolo.txt',
    'folder3/luca.txt',
    'folder4/roxana.txt',
    'folder5/fabrizio.txt',
    'folder6/iacopy.txt',
]

base_dir_tree = {}

TEST_CFG = {
    "local_dir_state_path": LOCAL_DIR_STATE_FOR_TEST,
    "sharing_path": TEST_SHARING_FOLDER,
    "cmd_address": "localhost",
    "cmd_port": 60001,
    "api_suffix": "/API/V1/",
    # no server_address to be sure
    "server_address": "",
    "user": "user",
    "pass": "pass",
    "activate": True,
}

# Test-user account details
USR, PW = 'user@mail.com', 'Mail_85'


def timestamp_generator():
    timestamp_generator.__test__ = False
    return long(time.time()*10000)


def create_base_dir_tree(list_of_files=LIST_OF_TEST_FILES):
    global base_dir_tree
    base_dir_tree = {}
    for path in list_of_files:
        time_stamp = timestamp_generator()
        md5 = hashlib.md5(path).hexdigest()
        base_dir_tree[path] = [time_stamp, md5]


def create_environment():
    if not os.path.exists(TEST_DIR):
        os.makedirs(CONFIG_DIR)
        os.mkdir(TEST_SHARING_FOLDER)

    with open(CONFIG_FILEPATH, 'w') as f:
            json.dump(TEST_CFG, f, skipkeys=True, ensure_ascii=True, indent=4)


def create_files(dir_tree):

    for path in dir_tree:
        file_path = os.path.join(TEST_SHARING_FOLDER, path)
        dirname = os.path.dirname(file_path)
        if not os.path.exists(dirname):
            os.makedirs(dirname)
        with open(file_path, 'w') as f:
            f.write(file_path)


def destroy_folder():
    shutil.rmtree(TEST_DIR)


def fake_make_move(self, src, dst, timestamp):

    self.operation_happened = "move: src "+src+" dst: "+dst
    return True


def fake_make_copy(self, src, dst, timestamp):

    self.operation_happened = "copy: src "+src+" dst: "+dst
    return True


def fake_set_cmdmanager_response(socket, message):
    response = {'message': message}
    response_packet = json.dumps(response)
    return response_packet


class TestClientDaemon(unittest.TestCase):

    def setUp(self):
        create_environment()
        create_base_dir_tree()
        self.daemon = client_daemon.Daemon(CONFIG_FILEPATH, TEST_SHARING_FOLDER)
        self.daemon.operation_happened = 'initial'
        self.daemon.create_observer()
        self.daemon.observer.start()

    def tearDown(self):
        global base_dir_tree
        base_dir_tree = {}
        self.daemon.observer.stop()
        self.daemon.observer.join()
        destroy_folder()

    def test__build_directory(self):
        """
        Create directory
        :return: boolean value, True is created or already existent
        """
        self.assertTrue(self.daemon._build_directory('cartella_di_prova'))
        self.assertTrue(self.daemon._build_directory('cartella_di_prova'))

    def test__build_directory_in_forbidend_path(self):
        """
        Create directory in forbiden path
        :return:boolean value, False if the path is not allowed
        """
        self.assertFalse(self.daemon._build_directory('/cartella_di_prova'))

    def test_update_cfg(self):
        """
        Test updating cfg with this_is_test_value
        """
        self.daemon.cfg['this_is_test_value'] = True
        self.daemon.update_cfg()
        with open(self.daemon.CONFIG_FILEPATH, 'r') as cfg:
            self.assertTrue(json.load(cfg)['this_is_test_value'])

    def test__create_cfg_with_default_configuration(self):
        """
        Test cfg creation with default configuration.
        """
        # Set manually the configuration
        os.remove(CONFIG_FILEPATH)
        client_daemon.Daemon.CONFIG_DIR = CONFIG_DIR
        client_daemon.Daemon.CONFIG_FILEPATH = CONFIG_FILEPATH
        client_daemon.Daemon.DEF_CONF['local_dir_state_path'] = LOCAL_DIR_STATE_FOR_TEST
        client_daemon.Daemon.DEF_CONF['sharing_path'] = TEST_SHARING_FOLDER

        # Load configuration from default
        self.daemon.cfg = self.daemon._create_cfg(CONFIG_FILEPATH)

        self.assertEqual(self.daemon.CONFIG_FILEPATH, CONFIG_FILEPATH)
        self.assertEqual(self.daemon.CONFIG_DIR, CONFIG_DIR)
        self.assertEqual(self.daemon.cfg['local_dir_state_path'], LOCAL_DIR_STATE_FOR_TEST)
        self.assertEqual(self.daemon.cfg['sharing_path'], TEST_SHARING_FOLDER)

    def test__create_cfg_with_custom_sharing_path(self):
        """
        Test cfg creation with default configuration.
        """
        # Set manually the configuration
        os.remove(CONFIG_FILEPATH)
        client_daemon.Daemon.CONFIG_DIR = CONFIG_DIR
        client_daemon.Daemon.CONFIG_FILEPATH = CONFIG_FILEPATH
        client_daemon.Daemon.DEF_CONF['local_dir_state_path'] = LOCAL_DIR_STATE_FOR_TEST
        new_sharing_path = os.path.join(CONFIG_DIR, 'new_sharing_path')

        # Load configuration from default
        self.daemon.cfg = self.daemon._create_cfg(CONFIG_FILEPATH, new_sharing_path)

        self.assertEqual(self.daemon.cfg['sharing_path'], new_sharing_path)

    def test__create_cfg(self):
        """
        Test create cfg file with test options.
        The cfg is already created during setup, i will test the result is right.
        """
        self.assertEqual(self.daemon.CONFIG_DIR, CONFIG_DIR)
        self.assertEqual(self.daemon.CONFIG_FILEPATH, CONFIG_FILEPATH)
        self.assertEqual(self.daemon.cfg['local_dir_state_path'], LOCAL_DIR_STATE_FOR_TEST)
        self.assertEqual(self.daemon.cfg['sharing_path'], TEST_SHARING_FOLDER)

    def test__create_cfg_in_forbiden_path(self):
        """
        Test creation of cfg and cfg directory in forbidden path.
        """
        forbidden_path = '/forbiden_path/cfg_file'
        self.assertRaises(SystemExit, self.daemon._create_cfg, cfg_path=forbidden_path)

    def test__init_sharing_path_with_default_configuration(self):
        """
        Test initialization of sharing folder with default configuration.
        """
        # Set manually the configuration
        shutil.rmtree(TEST_SHARING_FOLDER)
        client_daemon.Daemon.DEF_CONF['sharing_path'] = TEST_SHARING_FOLDER

        # Load configuration from default
        self.daemon._init_sharing_path(sharing_path=None)

        with open(CONFIG_FILEPATH, 'r') as cfg:
            saved_sharing_path = json.load(cfg)['sharing_path']
        self.assertEqual(self.daemon.cfg['sharing_path'], saved_sharing_path, TEST_SHARING_FOLDER)

    def test__init_sharing_path_with_customization_folder(self):
        """
        Test Initialization of sharing folder done with customization.
        I can test this with customization happens by create_environment() during setUp.
        """
        with open(CONFIG_FILEPATH, 'r') as cfg:
            saved_sharing_path = json.load(cfg)['sharing_path']
        self.assertEqual(self.daemon.cfg['sharing_path'], saved_sharing_path, TEST_SHARING_FOLDER)

    def test__init_sharing_path_with_forbidden_path(self):
        """
        Test Initialization of sharing folder done with forbidden_path.
        """
        forbidden_path = '/forbidden_path/sharing_folder'
        self.assertRaises(SystemExit, self.daemon._init_sharing_path, forbidden_path)

    def test_load_cfg_with_existent_cfg(self):
        """
        This test can be done with created test environment.
        """
        self.assertEqual(self.daemon.cfg, TEST_CFG)

    def test_load_cfg_with_customization_cfg(self):
        """
        Test loading of cfg file done with customization cfg.
        """
        old_cfg = self.daemon.cfg
        os.remove(CONFIG_FILEPATH)
        self.daemon._load_cfg(cfg_path=CONFIG_FILEPATH, sharing_path=None)
        self.assertEqual(self.daemon.cfg, old_cfg)

    def test_load_cfg_from_broken_file(self):
        """
        This test load broken config file.
        We expect that default configuration is writen on file and loaded.
        """
        broken_json = '{"local_dir_state_path": LOCAL_DIR_STATE_FOR_TEST, "sharing_path": TEST_SHARING_FOLDER'

        # I expect some customize configuration is loaded
        with open(CONFIG_FILEPATH, 'w') as broken_cfg:
            broken_cfg.write(broken_json)

        self.assertNotEqual(self.daemon.cfg, client_daemon.Daemon.DEF_CONF)
        # Loading of broken_cfg
        self.daemon.cfg = self.daemon._load_cfg(cfg_path=CONFIG_FILEPATH, sharing_path=None)

        # Check what is written to the file after load, i expect that broken file is overwrited with default configuration
        with open(CONFIG_FILEPATH, 'r') as created_file:
            loaded_config = json.load(created_file)
        for cfg_line in loaded_config:
            self.assertEqual(self.daemon.cfg[cfg_line], loaded_config[cfg_line], client_daemon.Daemon.DEF_CONF[cfg_line])

    def test_load_cfg_with_missing_key(self):
        """
        This test load file cfg with missing key.
        We expect default configuration will be written on file and loaded.
        """

        # I expect some customize configuration is loaded
        missing_key_cfg = {"local_dir_state_path": 'error_value', 'missing_key': False}
        with open(CONFIG_FILEPATH, 'w') as cfg:
            json.dump(missing_key_cfg, cfg)

        self.assertNotEqual(self.daemon.cfg, client_daemon.Daemon.DEF_CONF)
        # Loading of cfg with missing key
        self.daemon.cfg = self.daemon._load_cfg(cfg_path=CONFIG_FILEPATH, sharing_path=None)

        # Check what is written to the file after load, i expect that cfg is overwrited with default configuration
        with open(CONFIG_FILEPATH, 'r') as created_file:
            loaded_config = json.load(created_file)
        for cfg_line in loaded_config:
            self.assertEqual(self.daemon.cfg[cfg_line], loaded_config[cfg_line], client_daemon.Daemon.DEF_CONF[cfg_line])
        # Check configuration inside missing_key_cfg is not written with default_cfg
        self.assertNotEqual(missing_key_cfg['local_dir_state_path'], self.daemon.cfg['local_dir_state_path'])
        self.assertNotIn('missing_key', self.daemon.cfg)

    def test_load_cfg_with_unexistent_path(self):
        """
        Test load_cfg with cfg_path of unexistent file.
        I expect default cfg is loaded.
        """

        os.remove(CONFIG_FILEPATH)

        self.assertNotEqual(self.daemon.cfg, client_daemon.Daemon.DEF_CONF)
        # Loading unexistent cfg
        self.daemon.cfg = self.daemon._load_cfg(cfg_path=CONFIG_FILEPATH, sharing_path=None)

        # Check what is written to the file after load, i expect that cfg is overwrited with default configuration
        with open(CONFIG_FILEPATH, 'r') as created_file:
            loaded_config = json.load(created_file)
        for cfg_line in loaded_config:
            self.assertEqual(self.daemon.cfg[cfg_line], loaded_config[cfg_line], client_daemon.Daemon.DEF_CONF[cfg_line])

    def test_md5_of_client_snapshot(self):
        """
        Test MD5_OF_CLIENT_SNAPSHOT: Check the global_md5_method
        :return:
        """

        time_stamp = timestamp_generator()
        self.daemon.client_snapshot = base_dir_tree.copy()

        md5hash = hashlib.md5()

        for path, time_md5 in sorted(self.daemon.client_snapshot.iteritems()):
            # extract md5 from tuple. we don't need hexdigest it's already md5

            md5hash.update(time_md5[1])
            md5hash.update(path)

        self.daemon.md5_of_client_snapshot()
        self.assertEqual(md5hash.hexdigest(), self.daemon.md5_of_client_snapshot())

    def test_is_directory_not_modified(self):

        self.daemon.client_snapshot = base_dir_tree.copy()

        self.daemon.update_local_dir_state(timestamp_generator())

        old_global_md5 = self.daemon.local_dir_state['global_md5']

        is_dir_modified_result = self.daemon._is_directory_modified()

        test_md5 = self.daemon.local_dir_state['global_md5']

        print self.daemon.local_dir_state

        self.assertFalse(is_dir_modified_result)
        self.assertEqual(old_global_md5, test_md5)

    def test_md5_of_client_snapshot_added_file(self):
        """
        Test MD5_OF_CLIENT_SNAPSHOT: Check the global_md5_method when i have update the client_snapshot
        :return:
        """

        time_stamp = timestamp_generator()
        self.daemon.client_snapshot = base_dir_tree.copy()
        old_global_md5 = self.daemon.md5_of_client_snapshot()
        self.daemon.client_snapshot['filepath'] = [time_stamp, '10924784659832']

        self.assertNotEqual(old_global_md5, self.daemon.md5_of_client_snapshot())
        self.assertEqual(self.daemon.md5_of_client_snapshot(), self.daemon.md5_of_client_snapshot())

    def test_save_local_dir_state(self):
        """
        Test LOCAL_DIR_STATE:  Test that the local_dir_state saved is equal to the loaded
        :return:
        """
        time_stamp = timestamp_generator()
        self.daemon.client_snapshot = base_dir_tree.copy()
        self.daemon.update_local_dir_state(time_stamp)
        self.daemon.load_local_dir_state()

        self.assertEqual(self.daemon.local_dir_state['global_md5'], self.daemon.md5_of_client_snapshot(), msg="The global_md5 i save is the save i load")
        self.assertEqual(self.daemon.local_dir_state['last_timestamp'], time_stamp, msg="The timestamp i save is the save i load")

    ####################### DIRECTORY NOT MODIFIED #####################################
    def test_sync_process_move_on_server(self):

        """
        Test SYNC: Test only the calling of _make_move by _sync_process, server_timestamp > client_timestamp
        Directory NOT modified
        """

        # Overriding sync methods of Class Daemon
        client_daemon.Daemon._make_move_on_client = fake_make_move

        server_timestamp = timestamp_generator()

        # server tree and client tree starting with the same situation
        server_dir_tree = base_dir_tree.copy()
        self.daemon.client_snapshot = base_dir_tree.copy()

        old_global_md5_client = self.daemon.md5_of_client_snapshot()

        # client timestamp < server_timestamp
        self.daemon.local_dir_state = {'last_timestamp': server_timestamp - 4, 'global_md5': old_global_md5_client}

        # Added to copy of file1.txt
        timestamp_and_md5_of_copied_file = server_dir_tree.pop('file1.txt')
        server_dir_tree['move_folder/file1.txt'] = timestamp_and_md5_of_copied_file

        # the src and destination of the file moved
        src = 'file1.txt'
        dst = 'move_folder/file1.txt'

        self.assertEqual(self.daemon._sync_process(server_timestamp, server_dir_tree), [])
        self.assertEqual(self.daemon.operation_happened, 'move: src '+src+' dst: '+dst)

    def test_sync_process_copy_on_server(self):
        """
        Test SYNC: Test only calling of _make_copy by sync, server_timestamp > client_timestamp
        Directory NOT modified
        """

        # Overriding sync methods
        client_daemon.Daemon._make_copy_on_client = fake_make_copy

        server_timestamp = timestamp_generator()

        # server tree and client tree starting with the same situation
        server_dir_tree = base_dir_tree.copy()
        self.daemon.client_snapshot = base_dir_tree.copy()

        old_global_md5_client = self.daemon.md5_of_client_snapshot()

        # client timestamp < server_timestamp
        self.daemon.local_dir_state = {'last_timestamp': server_timestamp - 4, 'global_md5': old_global_md5_client}

        # Added to copy of file1.txt
        timestamp_and_md5_of_copied_file = server_dir_tree['file1.txt']
        server_dir_tree['copy_folder/file1.txt'] = timestamp_and_md5_of_copied_file

        # the src and destination of the file copied
        src = 'file1.txt'
        dst = 'copy_folder/file1.txt'

        self.assertEqual(self.daemon._sync_process(server_timestamp, server_dir_tree), [])
        self.assertEqual(self.daemon.operation_happened, 'copy: src '+src+' dst: '+dst)

    def test_sync_process_new_on_server(self):
        """
        Test SYNC: New file on server, server_timestamp > client_timestamp
        Directory NOT MODIFIED
        """

        server_timestamp = timestamp_generator()

        # server tree and client tree are the same here
        server_dir_tree = base_dir_tree.copy()
        self.daemon.client_snapshot = base_dir_tree.copy()

        old_global_md5_client = self.daemon.md5_of_client_snapshot()

        # client_timestamp < server_timestamp
        self.daemon.local_dir_state = {'last_timestamp': server_timestamp - 1, 'global_md5': old_global_md5_client}

        # After that new file on server
        server_dir_tree.update({'new_file_on_server.txt': (server_timestamp, '98746548972341')})

        new_global_md5_client = self.daemon.md5_of_client_snapshot()

        self.assertEqual(self.daemon._sync_process(server_timestamp, server_dir_tree),
                         [('download', 'new_file_on_server.txt')])
        # Local Directory is NOT MODIFIED
        self.assertEqual(new_global_md5_client, old_global_md5_client)

    ####################### TEST MOVE and COPY ON CLIENT ##############################

    def test_make_copy_function(self):
        """
        Test _MAKE_COPY: test the COPY function when the DST NOT EXISTS
        :return:
        """

        create_base_dir_tree(['file1.txt'])
        self.daemon.client_snapshot = base_dir_tree.copy()
        server_timestamp = timestamp_generator()
        # Create the files in client_snapshot / base_dir_tree
        create_files(self.daemon.client_snapshot)

        file_to_copy = 'file1.txt'
        dst_file_of_copy = 'fake2/copy_file1.txt'

        md5_before_copy = self.daemon.md5_of_client_snapshot()
        self.assertEqual(self.daemon._make_copy_on_client(file_to_copy, dst_file_of_copy, server_timestamp), True)

        self.assertIn('fake2/copy_file1.txt', self.daemon.client_snapshot)
        self.assertEqual(self.daemon.local_dir_state['last_timestamp'], server_timestamp)
        self.assertNotEqual(self.daemon.local_dir_state['global_md5'], md5_before_copy)

    def test_make_copy_function_src_file_not_exists(self):
        """
        Test _MAKE_COPY: test the COPY function when the SRC NOT EXISTS
        :return:
        """

        create_base_dir_tree([])
        self.daemon.client_snapshot = base_dir_tree.copy()

        # Create the files in client_snapshot / base_dir_tree

        create_files(self.daemon.client_snapshot)
        server_timestamp = timestamp_generator()
        md5_before_copy = self.daemon.md5_of_client_snapshot()

        # Initialize local_dir_state
        self.daemon.local_dir_state['last_timestamp'] = server_timestamp - 5
        self.daemon.local_dir_state['global_md5'] = md5_before_copy

        file_to_be_move_not_exists = 'i_do_not_exist.txt'
        dst_file_that_not_exists = 'fake2/move_file1.txt'

        self.assertEqual(
            self.daemon._make_copy_on_client(file_to_be_move_not_exists, dst_file_that_not_exists, server_timestamp), False)
        self.assertNotIn('fake2/move_file1.txt', self.daemon.client_snapshot)

        # if copy fail local dir state must be unchanged
        self.assertEqual(self.daemon.local_dir_state['last_timestamp'], server_timestamp - 5)
        self.assertEqual(self.daemon.local_dir_state['global_md5'], md5_before_copy)

    def test_make_move_function(self):
        """
        Test _MAKE_MOVE: test if a destination path doesn't exists when the function is making a MOVE
        :expect value: True
        """
        create_base_dir_tree(['file1.txt'])
        self.daemon.client_snapshot = base_dir_tree.copy()
        server_timestamp = timestamp_generator()
        # Create the files in client_snapshot / base_dir_tree

        create_files(self.daemon.client_snapshot)
        md5_before_move = self.daemon.md5_of_client_snapshot()

        file_to_move_exists = 'file1.txt'
        dst_file_that_not_exists = 'fake2/move_file1.txt'

        self.assertEqual(
            self.daemon._make_move_on_client(file_to_move_exists, dst_file_that_not_exists, server_timestamp), True)
        self.assertNotIn(file_to_move_exists, self.daemon.client_snapshot)
        self.assertIn(dst_file_that_not_exists, self.daemon.client_snapshot)

        # test local dir state after movement
        self.assertEqual(self.daemon.local_dir_state['last_timestamp'], server_timestamp)
        self.assertNotEqual(self.daemon.local_dir_state['global_md5'], md5_before_move)

    def test_make_move_function_src_file_not_exists(self):
        """
        Test _MAKE_MOVE: test the MOVE function when the SRC NOT EXISTS
        :expect value: False
        """
        self.daemon.client_snapshot = base_dir_tree.copy()

        # Create the files in client_snapshot / base_dir_tree

        create_files(self.daemon.client_snapshot)
        server_timestamp = timestamp_generator()

        # Initialize local_dir_state
        self.daemon.local_dir_state['last_timestamp'] = server_timestamp - 5
        self.daemon.local_dir_state['global_md5'] = self.daemon.md5_of_client_snapshot()

        file_to_be_move_not_exists = 'i_do_not_exist.txt'
        dst_file_that_not_exists = 'fake2/move_file1.txt'

        self.assertEqual(
            self.daemon._make_move_on_client(file_to_be_move_not_exists, dst_file_that_not_exists, server_timestamp), False)

        # test local dir state after movement
        self.assertEqual(self.daemon.local_dir_state['last_timestamp'], server_timestamp - 5)
        self.assertEqual(self.daemon.local_dir_state['global_md5'], self.daemon.md5_of_client_snapshot())

    def test_make_move_function_dst_file_exists(self):
        """
        Test _MAKE_MOVE: test the MOVE function when the DST EXISTS
        :return:
        """

        create_base_dir_tree(['file1.txt', 'move_folder/file1.txt'])
        self.daemon.client_snapshot = base_dir_tree.copy()

        # Create the files in client_snapshot / base_dir_tree
        create_files(self.daemon.client_snapshot)
        server_timestamp = timestamp_generator()
        file_to_move = 'file1.txt'
        dst_file_exists = 'move_folder/file1.txt'

        self.assertEqual(self.daemon._make_move_on_client(file_to_move, dst_file_exists, server_timestamp), True)

    ####################### DIRECTORY MODIFIED #####################################
    def test_sync_process_new_on_server_new_on_client(self):
        """
        Test SYNC: new file on server, new on client, server_timestamp > client_timestamp
        Directory modified
        """

        server_timestamp = timestamp_generator()

        # server tree and client tree are the same
        server_dir_tree = base_dir_tree.copy()
        self.daemon.client_snapshot = base_dir_tree.copy()

        old_global_md5_client = self.daemon.md5_of_client_snapshot()

        # Daemon timestamp < server_timestamp
        self.daemon.local_dir_state = {'last_timestamp': server_timestamp - 1, 'global_md5': old_global_md5_client}

        # After that new file on server and new on client
        self.daemon.client_snapshot.update({'new_file_on_client.txt': (server_timestamp, '321456879')})
        server_dir_tree.update({'new_file_on_server.txt': (server_timestamp, '98746548972341')})

        new_global_md5_client = self.daemon.md5_of_client_snapshot()

        self.assertEqual(self.daemon._sync_process(server_timestamp, server_dir_tree),
                         [('download', 'new_file_on_server.txt'), ('upload', 'new_file_on_client.txt')]
                        )

        # Local Directory is MODIFIED
        self.assertNotEqual(new_global_md5_client, old_global_md5_client)

    def test_sync_process_modified_on_server_modified_on_client(self):

        """
        Test SYNC: modified file on server, modified same file on client, server_timestamp > client_timestamp
        Directory modified
        """

        server_timestamp = timestamp_generator()

        # server tree and client tree starting with the same situation
        server_dir_tree = base_dir_tree.copy()
        self.daemon.client_snapshot = base_dir_tree.copy()

        old_global_md5_client = self.daemon.md5_of_client_snapshot()

        # Daemon timestamp < server_timestamp
        self.daemon.local_dir_state = {'last_timestamp': server_timestamp - 1, 'global_md5': old_global_md5_client}

        # After that there will be modified file on server and modified same file on client.
        # Client file have to win for time_stamp
        self.daemon.client_snapshot['file.txt'] = (server_timestamp, '321456879')
        server_dir_tree['file.txt'] = (server_timestamp - 4, '987456321')

        new_global_md5_client = self.daemon.md5_of_client_snapshot()

        self.assertEqual(self.daemon._sync_process(server_timestamp, server_dir_tree),
                         [('modify', 'file.txt')]
                        )

        # Local Directory is MODIFIED
        self.assertNotEqual(new_global_md5_client, old_global_md5_client)


class TestDaemonCmdManagerConnection(unittest.TestCase):
    def setUp(self):
<<<<<<< HEAD
        self.client_daemon = client_daemon.Daemon()
        self.client_daemon.create_observer()
        self.client_daemon.observer.start()
=======
        self.daemon = client_daemon.Daemon()
        self.daemon.cfg['user'] = ''
        self.daemon.cfg['pass'] = ''
        self.daemon.cfg['activate'] = False
>>>>>>> deb2b847
        self.socket = test_utils.FakeSocket()

    def tearDown(self):
        self.client_daemon.observer.stop()
        self.client_daemon.observer.join()

    def test_get_cmdmanager_request(self):
        command = {'shutdown': ()}
        json_data = json.dumps(command)
        self.socket.set_response(json_data)

        self.assertEquals(self.daemon._get_cmdmanager_request(self.socket), json.loads(json_data))

    def test_set_cmdmanager_response(self):
        response = 'testtestetst'
        self.assertEqual(self.daemon._set_cmdmanager_response(self.socket, response),
                         json.dumps({'message': response}))

    def test__activation_check_block_not_allowed_operation(self):
        """
        Test that _activation_check block not allowed operation
        """

        def fake_initialize_observing():
            function_called = True

        function_called = False
        self.daemon._set_cmdmanager_response = fake_set_cmdmanager_response
        self.daemon._initialize_observing = fake_initialize_observing

        command = 'not_allowed'
        data = {}
        old_user = self.daemon.cfg['user']
        old_pass = self.daemon.cfg['pass']
        old_activate_state = self.daemon.cfg['activate']

        # Call _activation_check with not allowed operation
        self.daemon._activation_check(self.socket, command, data)

        self.assertEqual(old_user, self.daemon.cfg['user'])
        self.assertEqual(old_pass, self.daemon.cfg['pass'])
        self.assertFalse(old_activate_state, self.daemon.cfg['activate'])

        # Test the observing is not started
        self.assertFalse(function_called)

    def test__activation_check_receive_registration_cmd_with_success(self):
        """
        Test that _activation_check receive registration cmd and registration is successful.
        """

        def fake_initialize_observing():
            self.init_observing_called = True

        def fake_register_into_connection_manager(data):
            return {'successful': True}

        self.init_observing_called = False
        self.daemon._set_cmdmanager_response = fake_set_cmdmanager_response
        self.daemon._initialize_observing = fake_initialize_observing

        command = 'register'
        self.daemon.conn_mng.do_register = fake_register_into_connection_manager

        data = (USR, PW)
        old_user = self.daemon.cfg['user']
        old_pass = self.daemon.cfg['pass']
        old_activate_state = self.daemon.cfg['activate']

        # Call _activation_check with successful response from server
        self.daemon._activation_check(self.socket, command, data)

        self.assertEqual(self.daemon.cfg['user'], USR)
        self.assertNotEqual(self.daemon.cfg['user'], old_user)
        self.assertEqual(self.daemon.cfg['pass'], PW)
        self.assertNotEqual(self.daemon.cfg['pass'], old_pass)
        self.assertFalse(old_activate_state, self.daemon.cfg['activate'])

        # Test the observing is not started
        self.assertFalse(self.init_observing_called)

    def test__activation_check_receive_registration_cmd_with_failed_registration_on_server(self):
        """
#       Test that _activation_check receive registration cmd and registration failed on server.
        """

        def fake_initialize_observing():
            self.init_observing_called = True

        def fake_register_into_connection_manager(data):
            return {'successful': False}

        self.init_observing_called = False
        self.daemon._set_cmdmanager_response = fake_set_cmdmanager_response
        self.daemon._initialize_observing = fake_initialize_observing

        command = 'register'
        self.daemon.conn_mng.do_register = fake_register_into_connection_manager

        data = (USR, PW)
        old_user = self.daemon.cfg['user']
        old_pass = self.daemon.cfg['pass']
        old_activate_state = self.daemon.cfg['activate']

        # Call _activation_check with failed response from server
        self.daemon._activation_check(self.socket, command, data)

        self.assertEqual(old_user, self.daemon.cfg['user'])
        self.assertEqual(old_pass, self.daemon.cfg['pass'])
        self.assertFalse(old_activate_state, self.daemon.cfg['activate'])

        # Test the observing is not started
        self.assertFalse(self.init_observing_called)

    def test__activation_check_receive_activation_cmd_with_success(self):
        """
        Test that _activation_check receive registration cmd and registration is successful.
        """

        def fake_initialize_observing():
            self.init_observing_called = True

        def fake_activation_into_connection_manager(data):
            return {'successful': True}

        self.init_observing_called = False
        self.daemon._set_cmdmanager_response = fake_set_cmdmanager_response
        self.daemon._initialize_observing = fake_initialize_observing

        command = 'activate'
        self.daemon.conn_mng.do_activate = fake_activation_into_connection_manager

        data = (USR, 'token_authorized')
        old_user = self.daemon.cfg['user'] = USR
        old_pass = self.daemon.cfg['pass'] = PW
        old_activate_state = self.daemon.cfg['activate']

        # Call _activation_check with successful response from server
        self.daemon._activation_check(self.socket, command, data)
        print self.init_observing_called
        self.assertEqual(self.daemon.cfg['user'], USR, old_user)
        self.assertEqual(self.daemon.cfg['pass'], PW, old_pass)
        self.assertTrue(self.daemon.cfg['activate'])
        self.assertNotEqual(self.daemon.cfg['activate'], old_activate_state)

        # Test the observing is started
        self.assertTrue(self.init_observing_called)<|MERGE_RESOLUTION|>--- conflicted
+++ resolved
@@ -654,16 +654,13 @@
 
 class TestDaemonCmdManagerConnection(unittest.TestCase):
     def setUp(self):
-<<<<<<< HEAD
-        self.client_daemon = client_daemon.Daemon()
-        self.client_daemon.create_observer()
-        self.client_daemon.observer.start()
-=======
+
         self.daemon = client_daemon.Daemon()
+        self.daemon.create_observer()
+        self.daemon.observer.start()
         self.daemon.cfg['user'] = ''
         self.daemon.cfg['pass'] = ''
         self.daemon.cfg['activate'] = False
->>>>>>> deb2b847
         self.socket = test_utils.FakeSocket()
 
     def tearDown(self):
