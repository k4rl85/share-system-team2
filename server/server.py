#!/usr/bin/env python
# -*- coding: utf-8 -*-
import ConfigParser
import os
import json
import shutil
import logging
import datetime
import argparse
import hashlib
import time
import string
import re

join = os.path.join
normpath = os.path.normpath
abspath = os.path.abspath

import pprint

from flask import Flask, make_response, request, abort, jsonify
from flask.ext.httpauth import HTTPBasicAuth
from flask.ext.restful import Resource, Api
from flask.ext.mail import Mail, Message
from werkzeug import secure_filename
from passlib.hash import sha256_crypt
import passwordmeter

__title__ = 'PyBOX'

# HTTP STATUS CODES
HTTP_OK = 200
HTTP_CREATED = 201
HTTP_ACCEPTED = 202
HTTP_BAD_REQUEST = 400
HTTP_UNAUTHORIZED = 401
HTTP_FORBIDDEN = 403
HTTP_NOT_FOUND = 404
HTTP_CONFLICT = 409
#HTTP 204 No Content: The server successfully processed the request, but is not
#returning any content. Usually used as a response to a successful delete request.
HTTP_DELETED = 204 

FILE_ROOT = 'filestorage'

URL_PREFIX = '/API/V1'
SERVER_DIRECTORY = os.path.dirname(__file__)
# Users login data are stored in a json file in the server
USERDATA_FILENAME = 'userdata.json'
PASSWORD_RECOVERY_EMAIL_TEMPLATE_FILE_PATH = os.path.join(SERVER_DIRECTORY,
                                                          'password_recovery_email_template.txt')
SIGNUP_EMAIL_TEMPLATE_FILE_PATH = os.path.join(SERVER_DIRECTORY,
                                               'signup_email_template.txt')

USER_ACTIVATION_TIMEOUT = 60 * 60 * 24 * 3 * 10000 # expires after 3 days
USER_RECOVERPASS_TIMEOUT = 60 * 60 * 24 * 2 * 10000  # expires after 2 days (arbitrarily)

# json/dict key to access to the user directory snapshot:
SNAPSHOT = 'files'
SHARED_FILES ='shared_files'
LAST_SERVER_TIMESTAMP = 'server_timestamp'
PWD = 'password'
USER_CREATION_TIME = 'creation_timestamp'
DEFAULT_USER_DIRS = ('Misc', 'Music', 'Photos', 'Projects', 'Work')
USER_IS_ACTIVE = 'active'
USER_CREATION_DATA = 'activation_data'

UNWANTED_PASS = 'words'


class ServerError(Exception):
    pass


class ServerConfigurationError(ServerError):
    pass


class ServerInternalError(ServerError):
    """
    Custom exception to raise programming errors
    (i.e. when unexpected conditions are found).
    """
    pass


# Logging configuration
# =====================
LOG_FILENAME = 'log/server.log'
if not os.path.isdir('log'):
    os.mkdir('log')

logger = logging.getLogger('Server log')

# It's useful to log all messages of all severities to a text file while simultaneously
# logging errors or above to the console. You set this up simply configuring the appropriate handlers.
# Create file handler which logs even debug messages:
file_handler = logging.FileHandler(LOG_FILENAME)
file_handler.setLevel(logging.DEBUG)
# Create console handler with a higher log level:
console_handler = logging.StreamHandler()
console_handler.setLevel(logging.ERROR)  # changeable from command line passing verbosity option or --verbose or --debug
logger.addHandler(file_handler)
logger.addHandler(console_handler)

# First log message
launched_or_imported = {True: 'launched', False: 'imported'}[__name__ == '__main__']
logger.info('-' * 79)
logger.info('Server {} at {}'.format(launched_or_imported, datetime.datetime.now().isoformat(' ')))

# Server initialization
# =====================
userdata = {}

app = Flask(__name__)
app.testing = __name__ != '__main__'  # Reasonable assumption?
# if True, you can see the exception traceback, suppress the sending of emails, etc.
EMAIL_SETTINGS_FILEPATH = join(os.path.dirname(__file__),
                               ('email_settings.ini', 'email_settings.ini.example')[app.testing])


# A regular expression to check if an email address is valid or not.
# WARNING: it seems a not 100%-exhaustive email address validation.
# source: http://www.regular-expressions.info/email.html (modified)

EMAIL_REG_OBJ = re.compile(r'^[A-Z0-9]'  # the first char must be alphanumeric (no dots etc...)
                           r'[A-Z0-9._%+-]+'  # allowed characters in the "local part"
                           # NB: many email providers allow letters, numbers, and '.', '-' and '_' only.
                           # GMail even allows letters, numbers and dots only (no '-' nor underscores).
                           r'[A-Z0-9_-]'  # no dots before the '@'
                           r'@'
                           r'[A-Z0-9.-]+'  # domain part before the last dot ('.' and '-' allowed too)
                           r'\.[A-Z]{2,4}$',  # domain extension: 2, 3 or 4 letters
                           re.IGNORECASE | re.VERBOSE)

api = Api(app)
auth = HTTPBasicAuth()


def validate_email(address):
    """
    Validate an email address according to http://www.regular-expressions.info/email.html.
    In addition, at most one '.' before the '@' and no '..' in the domain part are allowed.
    :param address: str
    :return: bool
    """
    if not re.search(EMAIL_REG_OBJ, address) or '..' in address:
        return False
    else:
        return True


def update_passwordmeter_terms(terms_file):
    """
    Added costume terms list into passwordmeter from words file
    :return:
    """
    costume_password = set()
    try:
        with open(terms_file, 'rb') as terms_file:
            for term in terms_file:
                costume_password.add(term)
    except IOError:
        logging.info('Impossible to load file ! loaded default setting.')
    else:
        passwordmeter.common10k = passwordmeter.common10k.union(costume_password)
    finally:
        del costume_password


def _read_file(filename):
    """
    This function reads and returns the content of the file.
    """
    with open(filename, 'rb') as f:
        content = f.read()
    return content


def check_path(path, username):
    """
    Check that a path don't fall in other user directories or upper.
    Examples:

    >>> check_path('Photos/myphoto.jpg', 'pippo')
    True
    >>> check_path('Photos/../../ciao.txt', 'paperino')
    False
    """
    path = os.path.abspath(join(FILE_ROOT, username, path))
    root = os.path.abspath(join(FILE_ROOT, username))
    if root in path:
        return True
    return False


def userpath2serverpath(username, path=''):
    """
    Given an username and its relative path, return the
    corresponding path in the server. If the path is empty,
    return the user path directory in the server.
    :param username: str
    :param path: str
    :return: str
    """
    return os.path.realpath(os.path.join(FILE_ROOT, username, path))


def now_timestamp():
    """
    Return the current server timestamp as an int.
    :return: long
    """
    return long(time.time()*10000)


def file_timestamp(filepath):
    """
    Return the long of last modification timestamp of <filepath> (i.e. long(os.path.getmtime(filepath))).

    :param filepath: str
    :return: long
    """

    return long(os.path.getmtime(filepath)*10000)


def _encrypt_password(password):
    """
    Return the password encrypted as a string.
    :rtype : str
    """
    return sha256_crypt.encrypt(password)


def init_root_structure():
    """
    Create the file root directory if needed.
    :return: int
    """
    if not os.path.isdir(FILE_ROOT):
        os.mkdir(FILE_ROOT)
        return 1
    else:
        return 0


def init_user_directory(username, default_dirs=DEFAULT_USER_DIRS):
    """
    Create the default user directory.
    :param username: str
    :param default_dirs: dict
    """
    dirpath = join(FILE_ROOT, username)
    if os.path.isdir(dirpath):
        shutil.rmtree(dirpath)
        logger.info('"{}" directory removed'.format(dirpath))
    os.makedirs(dirpath)

    welcome_file = join(dirpath, 'WELCOME')
    with open(welcome_file, 'wb') as fp:
        fp.write('Welcome to %s, %s!\n' % (__title__, username))

    for dirname in default_dirs:
        subdirpath = join(dirpath, dirname)
        filepath = join(subdirpath, '{}.txt'.format(dirname))
        os.mkdir(subdirpath)
        # Create a default file for each default directory
        # beacuse wee need files to see the directories.
        with open(filepath, 'wb') as fp:
            fp.write('{} {}\n'.format(username, dirname))
    logger.info('{} created'.format(dirpath))
    return compute_dir_state(dirpath)


def load_userdata():
    data = {}
    try:
        with open(USERDATA_FILENAME, 'rb') as fp:
            data = json.load(fp, 'utf-8')
    except IOError:
        # If the user data file does not exists, don't raise an exception.
        # (the file will be created with the first user creation)
        pass
    logger.debug('Registered user(s): {}'.format(', '.join(data.keys())))
    logger.info('{:,} registered user(s) found'.format(len(data)))
    return data


def save_userdata():
    """
    Save module level <userdata> dict to disk as json.
    :return: None
    """
    with open(USERDATA_FILENAME, 'wb') as fp:
        json.dump(userdata, fp, 'utf-8', indent=4)
    logger.info('Saved {:,} users'.format(len(userdata)))


def reset_userdata():
    """
    Clear userdata dictionary.
    """
    userdata.clear()


@auth.verify_password
def verify_password(username, password):
    """
    We redefine this function to check password with the encrypted one.
    """
    if not username:
        # Warning/info?
        return False
    single_user_data = userdata.get(username)
    if single_user_data:
        stored_pw = single_user_data.get(PWD)
        assert stored_pw is not None, 'Server error: user data must contain a password!'
        res = sha256_crypt.verify(password, stored_pw)
    else:
        logger.info('User "{}" does not exist'.format(username))
        res = False
    return res


def activate_user(username, encrypted_password):
    """
    Handle the activation of an existing user(with flag active: True).
    """
    logger.debug('Activating user...')

    temp = init_user_directory(username)
    last_server_timestamp, dir_snapshot = temp[LAST_SERVER_TIMESTAMP], temp[SNAPSHOT]

<<<<<<< HEAD
            single_user_data = {USER_CREATION_TIME: now_timestamp(),
                                PWD: enc_pass,
                                LAST_SERVER_TIMESTAMP: last_server_timestamp,
                                SNAPSHOT: dir_snapshot,
                                'shared_with_me':{},
                                'shared_with_others':{},
                                'shared_files':{}
                                }
            userdata[username] = single_user_data
            save_userdata()
            response = 'User "{}" created.\n'.format(username), HTTP_CREATED
=======
    single_user_data = {USER_CREATION_TIME: now_timestamp(),
                        PWD: encrypted_password,
                        LAST_SERVER_TIMESTAMP: last_server_timestamp,
                        SNAPSHOT: dir_snapshot,
                        USER_IS_ACTIVE: True,
                        }
    userdata[username] = single_user_data
    save_userdata()
    response = 'User "{}" activated.\n'.format(username), HTTP_OK

    logger.debug(response)
    return response


def create_user(username, password, activation_code):
    """
    Handle the creation of a new user(with flag active: False).
    User's password is encrypted here.
    """
    logger.debug('Creating user...')
    if username and password:
        enc_pass = _encrypt_password(password)
        single_user_data = {USER_IS_ACTIVE: False,
                            PWD: enc_pass,
                            USER_CREATION_DATA: {'creation_timestamp': now_timestamp(),
                                                 'activation_code': activation_code}
                            }
        userdata[username] = single_user_data
        save_userdata()
        response = 'User activation email sent to {}'.format(username), HTTP_CREATED
>>>>>>> ba0ab06c
    else:
        raise ServerInternalError('Unexpected error: username and password must not be empty here!!!\n'
                                  'username: "%"" - password: "%"' % (username, password))

    logger.debug(response)
    return response


def configure_email():
    """
    Configure Flask Mail from the email_settings.ini in place. Return a flask.ext.mail.Mail instance.
    """
    # Relations between Flask configuration keys and settings file fields.
    keys_tuples = [
        ('MAIL_SERVER', 'smtp_address'),  # the address of the smtp server
        ('MAIL_PORT', 'smtp_port'),  # the port of the smtp server
        ('MAIL_USERNAME', 'smtp_username'),  # the username of the smtp server (if required)
        ('MAIL_PASSWORD', 'smtp_password'),  # the password of the smtp server (if required)
    ]

    cfg = ConfigParser.ConfigParser()
    cfg.read(EMAIL_SETTINGS_FILEPATH)
    for flask_key, file_key in keys_tuples:
        value = cfg.get('email', file_key)
        if flask_key == 'MAIL_PORT':
            value = int(value)
        app.config[flask_key] = value

    return Mail(app)


def send_email(subject, sender, recipients, text_body):
    """
    Sent an email and return the Message instance of sent email.

    :param subject: str
    :param sender: str
    :param recipients: list
    :param text_body: str
    :return: Message
    """
    msg = Message(subject, sender=sender, recipients=recipients)
    msg.body = text_body
    mail.send(msg)
    return msg


class Users(Resource):
    @staticmethod
    def _clean_inactive_users():
        """
        Remove expired inactive users (users whose activation time is expired)
        and return a list of them.
        :return: list
        """
        to_remove = [username for (username, data) in userdata.iteritems()
                     if userdata[username][USER_IS_ACTIVE] is False and
                     now_timestamp() - data[USER_CREATION_DATA][USER_CREATION_TIME] >
                     USER_ACTIVATION_TIMEOUT]
        for username in to_remove:
            userdata.pop(username)
        return to_remove

    @auth.login_required
    def get(self, username):
        """
        Show logged user details.
        """
        logged = auth.username()
        if username == logged:
            user_data = userdata[username]
            creation_timestamp = user_data.get(USER_CREATION_TIME)
            if creation_timestamp:
                time_str = time.strftime('%Y-%m-%d at %H:%M:%S', time.localtime(creation_timestamp/10000.0))
            else:
                time_str = '<unknown time>'
            # TODO: return json?
            response = 'You joined on {}.'.format(time_str), HTTP_OK
            return response
        else:
            if app.debug:
                if username == '__all__':
                    # Easter egg to see a list of active and pending (inactive) users.
                    logger.warn('WARNING: showing the list of all users (debug mode)!!!')
                    if userdata:
                        active_users = [username for username in userdata if userdata[username][USER_IS_ACTIVE]]
                        active_users_str = ', '.join(active_users)
                        inactive_users = [username for username in userdata if not userdata[username][USER_IS_ACTIVE]]
                        inactive_users_str = ', '.join(inactive_users)
                    else:
                        reg_users_str = 'neither registered nor pending users'

                    response = 'Activated users: {}. Inactive users: {}'.format(active_users_str, inactive_users_str), HTTP_OK
                else:
                    logger.warn('WARNING: showing {}\'s info (debug mode)!!!'.format(username))
                    if username in userdata:
                        user_data = userdata[username]
                        creation_timestamp = user_data.get(USER_CREATION_TIME)
                        if creation_timestamp:
                            time_str = time.strftime('%Y-%m-%d at %H:%M:%S', time.localtime(creation_timestamp))
                        else:
                            time_str = '<unknown time>'
                        response = 'User {} joined on {}.'.format(username, time_str), HTTP_OK
                    else:
                        response = 'The user {} does not exist.'.format(username), HTTP_NOT_FOUND
                return response

            abort(HTTP_FORBIDDEN)

    def post(self, username):
        """
        A not-logged user is asking to register himself.
        NB: username must be a valid email address.
        """
        if not validate_email(username):
            return 'Error: username must be a valid email address!', HTTP_BAD_REQUEST

        password = request.form['password']
        if not password:
            return 'Error: the password mustn\'t be empty', HTTP_BAD_REQUEST

        strength, improvements = passwordmeter.test(password)
        if strength <= 0.5:
            return improvements, HTTP_FORBIDDEN
        activation_code = os.urandom(16).encode('hex')

        # Composing email
        subject = '[{}] Confirm your email address'.format(__title__)
        sender = 'donotreply@{}.com'.format(__title__)
        recipients = [username]
        text_body_template = string.Template(_read_file(SIGNUP_EMAIL_TEMPLATE_FILE_PATH))
        values = dict(code=activation_code,
                      email=username,
                      appname=__title__,
                      )
        text_body = text_body_template.substitute(values)

        send_email(subject, sender, recipients, text_body)

        if username in userdata:
            # If an user is pending for activation, it can't be another one with the same name
            #  asking for registration
            response = 'Error: username "{}" already exists!\n'.format(username), HTTP_CONFLICT
        else:
            return create_user(username, password, activation_code)

        return response

    def put(self, username):
        """
        Activate user using activation code sent by email, or reset its password.
        """
        # create a list of all usernames with flag active: False

        pending_user_data = pending_users.get(username)

        # Pending users cleanup
        expired_pending_users = self._clean_inactive_users()
        logging.info('Expired pending users: {}'.format(expired_pending_users))

        if username in userdata:
            if userdata[username][USER_IS_ACTIVE] is True:
                # User active -> Password recovery/reset
                try:
                    new_password = request.form[PWD]
                except KeyError:
                    abort(HTTP_BAD_REQUEST)

                request_recoverpass_code = request.form['recoverpass_code']
                recoverpass_stuff = userdata[username].get('recoverpass_data')

                if recoverpass_stuff:
                    recoverpass_code = recoverpass_stuff['recoverpass_code']
                    recoverpass_timestamp = recoverpass_stuff['timestamp']
                    if request_recoverpass_code == recoverpass_code and \
                            (now_timestamp() - recoverpass_timestamp < USER_RECOVERPASS_TIMEOUT):
                        userdata[username][PWD] = new_password
                        enc_pass = _encrypt_password(new_password)
                        userdata[username][PWD] = enc_pass
                        userdata[username].pop('recoverpass_data')
                        return 'Password changed succesfully', HTTP_OK
                # NB: old generated tokens are refused, but, currently, they are not removed from userdata.
                return 'Invalid code', HTTP_NOT_FOUND
            else:
                # User inactive -> activation
                activation_code = request.form['activation_code']
                logger.debug('Got activation code: {}'.format(activation_code))

                user_data = userdata[username]
                logger.debug('Creating user {}'.format(username))
                if activation_code == user_data[USER_CREATION_DATA]['activation_code']:
                    # Actually activate user
                    encrypted_password = user_data[PWD]
                    return activate_user(username, encrypted_password)
                else:
                    abort(HTTP_NOT_FOUND)
        else:
            # Not-existing user --> 404 (OR create it in debug mode with a backdoor)
            #### DEBUG-MODE BACKDOOR ####
            # Shortcut to create an user skipping the email confirmation (valid in debug mode only!).
            if app.debug and activation_code == 'BACKDOOR':
                password = 'debug-password'
                logger.warn('WARNING: Creating user "{}" (password="{}") '
                             'without email confirmation via backdoor!!!'.format(username, password))
                return create_user(username, password, activation_code)
            #### DEBUG-MODE BACKDOOR ####

            return 'Error: username not found!\n', HTTP_NOT_FOUND

    @auth.login_required
    def delete(self, username):
        """
        Delete all logged user's files and data. Remove also inactive users.
        The same user won't more log in, but it can be recreated with the signup procedure.
        """
        logged = auth.username()

        if username != logged:
            # I mustn't delete other users!
            abort(HTTP_FORBIDDEN)

        if userdata[username][USER_IS_ACTIVE]:
            # Remove also the user's folder
            shutil.rmtree(userpath2serverpath(username))

        userdata.pop(username)
        save_userdata()
        return 'User "{}" removed.\n'.format(username), HTTP_OK


class UsersRecoverPassword(Resource):
    """
    This class handles the recovering of a lost user's password by changing it.

    Use case: the user has forgotten its password and wants to recover it.
    NB: recover the old password is not even possible since it's stored encrypted.
    """
    def post(self, username):
        """
        Handle the request for change the user's password
        by sending a 'recoverpass' token to its email address.
        """
        recoverpass_code = os.urandom(16).encode('hex')

        # The password reset must be called from an active or inactive user
        if username not in userdata:
            abort(HTTP_NOT_FOUND)

        # Composing email
        subject = '[{}] Password recovery'.format(__title__)
        sender = 'donotreply@{}.com'.format(__title__)
        recipients = [username]
        text_body_template = string.Template(_read_file(PASSWORD_RECOVERY_EMAIL_TEMPLATE_FILE_PATH))
        values = dict(code=recoverpass_code,
                      email=username,
                      appname=__title__,
                      )
        text_body = text_body_template.substitute(values)

        send_email(subject, sender, recipients, text_body)

        if userdata[username][USER_IS_ACTIVE] is True:
            # create or update 'recoverpass_data' key.
            userdata[username]['recoverpass_data'] = {
                'recoverpass_code': recoverpass_code,
                'timestamp': now_timestamp()
                }
            save_userdata()

        elif userdata[username][USER_IS_ACTIVE] is False:
            userdata[username][USER_CREATION_DATA] = {'creation_timestamp': now_timestamp(),
                                                      'activation_code': recoverpass_code}
            save_userdata()
        # the else case is already covered in the first if

        return 'Reset email sent to {}'.format(username), HTTP_ACCEPTED


class Actions(Resource):
    @auth.login_required
    def post(self, cmd):
        username = auth.username()
        methods = {'delete': self._delete,
                   'copy': self._copy,
                   'move': self._move,
                   }
        try:
            resp = methods[cmd](username)
        except KeyError:
            abort(HTTP_NOT_FOUND)
        else:
            save_userdata()
            return resp

    def _delete(self, username):
        """
        Delete a file for a given <filepath>, and return the current server timestamp in a json.
        json format: {LAST_SERVER_TIMESTAMP: int}
        """
        filepath = request.form['filepath']

        if not check_path(filepath, username):
            abort(HTTP_FORBIDDEN)

        abspath = os.path.abspath(join(FILE_ROOT, username, filepath))

        try:
            os.remove(abspath)
        except OSError:
            # This error raises when the file is missing
            abort(HTTP_NOT_FOUND)
        self._clear_dirs(os.path.dirname(abspath), username)

        # file deleted, last_server_timestamp is set to current timestamp
        last_server_timestamp = now_timestamp()
        userdata[username][LAST_SERVER_TIMESTAMP] = last_server_timestamp
        userdata[username]['files'].pop(normpath(filepath))
        save_userdata()
        return jsonify({LAST_SERVER_TIMESTAMP: last_server_timestamp})

    def _copy(self, username):
        """
        Copy a file from a given source path to a destination path and return the current server timestamp
        in a json file.jso
        userdata[username]n format: {LAST_SERVER_TIMESTAMP: int}
        """

        src = request.form['src']
        dst = request.form['dst']
        server_src = userpath2serverpath(username, src)
        server_dst = userpath2serverpath(username, dst)

        if not (check_path(src, username) or check_path(dst, username)):
            abort(HTTP_FORBIDDEN)

        if os.path.isfile(server_src):
            if not os.path.exists(os.path.dirname(server_dst)):
                os.makedirs(os.path.dirname(server_dst))
            shutil.copy(server_src, server_dst)
        else:
            abort(HTTP_NOT_FOUND)

        last_server_timestamp = file_timestamp(server_dst)

        _, md5 = userdata[username]['files'][normpath(src)]
        userdata[username][LAST_SERVER_TIMESTAMP] = last_server_timestamp
        userdata[username]['files'][normpath(dst)] = [last_server_timestamp, md5]
        save_userdata()
        return jsonify({LAST_SERVER_TIMESTAMP: last_server_timestamp})

    def _move(self, username):
        """
        Move a file from a given source path to a destination path, and return the current server timestamp in a json.
        json format: {LAST_SERVER_TIMESTAMP: int}
        """
        src = request.form['src']
        dst = request.form['dst']
        server_src = userpath2serverpath(username, src)
        server_dst = userpath2serverpath(username, dst)

        if not (check_path(src, username) or check_path(dst, username)):
            abort(HTTP_FORBIDDEN)

        if os.path.isfile(server_src):
            if not os.path.exists(os.path.dirname(server_dst)):
                os.makedirs(os.path.dirname(server_dst))
            shutil.move(server_src, server_dst)
        else:
            abort(HTTP_NOT_FOUND)
        self._clear_dirs(os.path.dirname(server_src), username)

        last_server_timestamp = now_timestamp()

        _, md5 = userdata[username]['files'][normpath(src)]
        userdata[username][LAST_SERVER_TIMESTAMP] = last_server_timestamp
        userdata[username]['files'].pop(normpath(src))
        userdata[username]['files'][normpath(dst)] = [last_server_timestamp, md5]
        save_userdata()
        return jsonify({LAST_SERVER_TIMESTAMP: last_server_timestamp})

    def _clear_dirs(self, path, root):
        """
        Recursively removes all the empty directories that exists after the remotion of a file
        """

        path_to_clear, clean = os.path.split(path)
        path_to_storage, storage = os.path.split(path_to_clear)
        if clean == root and storage == FILE_ROOT:
            return
        try:
            os.rmdir(path)
        except OSError:
            return
        self._clear_dirs(path_to_clear, root)


def calculate_file_md5(fp, chunk_len=2 ** 16):
    """
    Return the md5 digest of the file content of file_path as a string
    with only hexadecimal digits.
    :fp: file (an open file object)
    :chunk_len: int (number of file bytes read per cycle - default = 2^16)
    """
    h = hashlib.md5()
    while True:
        chunk = fp.read(chunk_len)
        if chunk:
            h.update(chunk)
        else:
            break
    res = h.hexdigest()
    fp.seek(0)
    return res


def compute_dir_state(root_path):  # TODO: make function accepting just an username instead of an user root_path.
    """
    Walk on root_path returning the directory snapshot in a dict (dict keys are identified by this 2 constants:
    LAST_SERVER_TIMESTAMP and SNAPSHOT)

    :param root_path: str
    :return: dict.
    """
    snapshot = {}
    last_timestamp = now_timestamp()
    for dirpath, dirs, files in os.walk(root_path):
        for filename in files:
            filepath = join(dirpath, filename)

            # Open file and calculate md5.
            try:
                with open(filepath, 'rb') as fp:
                    md5 = calculate_file_md5(fp)
            except OSError as err:
                logging.warn('calculate_file_md5("{}") --> {}'.format(filepath, err))
            else:
                snapshot[filepath[len(root_path) + 1:]] = [last_timestamp, md5]
    state = {LAST_SERVER_TIMESTAMP: last_timestamp,
             SNAPSHOT: snapshot}
    return state


class Shares(Resource):
    """
    Folder sharing handling class.
    """
    @auth.login_required
    def post(self, root_path, username):
        owner = auth.username()
        #Check if the path is in the owner root
        if not check_path(root_path, owner):
            abort(HTTP_FORBIDDEN)
        #Cheks if the path exists
        path = os.path.abspath(join(FILE_ROOT, owner, root_path))   
        if not os.path.exists(path):
            abort(HTTP_NOT_FOUND)
        #Check if the path is sharable
        if not self._is_sharable(root_path, owner):
            abort(HTTP_FORBIDDEN)    
        #Check if path is a file or a directory
        if os.path.isdir(path):
            for root, dirs, files in os.walk(path):
                for f in files:
                    self._share(join(root_path,f), username, owner)
        else:
            self._share(root_path, username, owner)

        return HTTP_OK

    @auth.login_required
    def delete(self, root_path, username=''):
        owner = auth.username()
        if not self._is_shared(root_path, owner):
            abort(HTTP_NOT_FOUND)

        if username == '':
            del userdata[owner]['shared_with_others'][root_path]
            return HTTP_DELETED
   
        if username in userdata[owner]['shared_with_others'][root_path]:
            userdata[owner]['shared_with_others'][root_path].remove(username)
            return HTTP_DELETED

        abort(HTTP_NOT_FOUND)

    def _is_shared(self, path, owner):
        if path in userdata[owner]['shared_with_others']:
            return True
        return False

    def _share(self, path, username, owner):
        if not (owner in userdata[username]['shared_with_me']):
            userdata[username]['shared_with_me'][owner] = []

        if not (path in userdata[owner]['shared_with_others']):
            userdata[owner]['shared_with_others'][path] = []

        if (path in userdata[username]['shared_with_me'][owner]) or (username in userdata[owner]['shared_with_others'][path]):
            abort(HTTP_CONFLICT)
        userdata[username]['shared_with_me'][owner].append(path)
        userdata[username]['shared_files']['shared/{0}/{1}'.format(owner, path)] = userdata[owner]['files'][path]
        userdata[owner]['shared_with_others'][path].append(username)

    def _is_sharable(self, path, owner):
        """
        Checks if the file or folder is located in the owner main root path.
        """
        root_path = os.path.abspath(join(FILE_ROOT, owner))
        sharing_path = os.path.abspath(join(FILE_ROOT, owner, path))
        if os.path.split(sharing_path)[0] == root_path:
            return True
        return False


class Files(Resource):
    """
    Class that handle files as web resources.
    """

    @auth.login_required
    def get(self, path=''):
        """
        Download an authenticated user file from server, if <path> is not empty,
        otherwise get a server snapshot of user directory.
        <path> is the path relative to the user local directory.
        :param path: str
        """
        logger.debug('Files.get({})'.format(repr(path)))
        username = auth.username()
        
        if path:
            if self._is_shared_with_me(path, username):
                _, owner, file_path = path.split('/',2)
                user_rootpath = join(FILE_ROOT, owner)
                dirname = join(user_rootpath, os.path.dirname(file_path))
                fp = file_path

            else:
                if not check_path(path, username):
                    abort(HTTP_FORBIDDEN)
                user_rootpath = join(FILE_ROOT, username)
                dirname = join(user_rootpath, os.path.dirname(path))
                fp = path

            # Download the file specified by <path>.
            if not os.path.exists(dirname):
                abort(HTTP_NOT_FOUND)
            s_filename = secure_filename(os.path.split(path)[-1])

            try:
                response = make_response(_read_file(join(user_rootpath, fp)))
            except IOError:
                response = 'Error: file {} not found.\n'.format(path), HTTP_NOT_FOUND
            else:
                response.headers['Content-Disposition'] = 'attachment; filename=%s' % s_filename
        else:
            # If path is not given, return the snapshot of user directory.
            user_rootpath = join(FILE_ROOT, username)
            logger.debug('launch snapshot of {}...'.format(repr(user_rootpath)))
            snapshot = userdata[username][SNAPSHOT]
            logger.info('snapshot returned {:,} files'.format(len(snapshot)))
            last_server_timestamp = userdata[username][LAST_SERVER_TIMESTAMP]
            shared_files = userdata[username][SHARED_FILES]
            response = jsonify({LAST_SERVER_TIMESTAMP: last_server_timestamp,
                                SNAPSHOT: snapshot, 
                                SHARED_FILES: shared_files})
        logging.debug(response)
        return response
    
    def _is_shared_with_me(self, path, username):
        #shared, ownresourceplit('/',2)

        #if shared == 'shared' and resource in userdata[usepòrname][shared_with_me].get(owner):
        if path.split('/')[0] == 'shared':
            _, owner, resource = path.split('/',2)
            
            if os.path.dirname(resource) in userdata[username]['shared_with_me'].get(owner) or resource in userdata[username]['shared_with_me'].get(owner):
                return True
        return False
    
    def _get_dirname_filename(self, path):
        """
        Return dirname(directory name) and filename(file name) for a given path to complete
        post and put methods
        """
        username = auth.username()
        dirname = os.path.dirname(path)
        dirname = (join(FILE_ROOT, username, dirname))
        filename = os.path.split(path)[-1]

        if not check_path(dirname, username):
            abort(HTTP_FORBIDDEN)

        return dirname, filename

    def _update_user_path(self, username, path):
        """
        Make all needed updates to <userdata> (dict and disk) after a post or a put.
        Return the last modification int timestamp of written file.
        :param username: str
        :param path: str
        :return: int
        """
        filepath = userpath2serverpath(username, path)
        last_server_timestamp = file_timestamp(filepath)
        userdata[username][LAST_SERVER_TIMESTAMP] = last_server_timestamp
        userdata[username]['files'][normpath(path)] = [last_server_timestamp, calculate_file_md5(open(filepath, 'rb'))]
        save_userdata()
        return last_server_timestamp

    @auth.login_required
    def post(self, path):
        """
        Upload an authenticated user file to the server, given the path relative to the user directory.
        Return the file timestamp of the file created in the server.
        The file must not exist in the server, otherwise only return an http forbidden code.
        :param path: str
        """
        username = auth.username()

        upload_file = request.files['file']
        md5 = request.form['md5']
        dirname, filename = self._get_dirname_filename(path)

        if calculate_file_md5(upload_file) != md5:
            abort(HTTP_CONFLICT)

        if not os.path.exists(dirname):
            os.makedirs(dirname)
        else:
            if os.path.isfile(join(dirname, filename)):
                abort(HTTP_FORBIDDEN)

        filepath = join(dirname, filename)
        upload_file.save(filepath)

        # Update and save <userdata>, and return the last server timestamp.
        last_server_timestamp = self._update_user_path(username, path)

        resp = jsonify({LAST_SERVER_TIMESTAMP: last_server_timestamp})
        resp.status_code = HTTP_CREATED
        return resp

    @auth.login_required
    def put(self, path):
        """
        Modify an authenticated user file in the server (uploading and overwriting it)
        given the path relative to the user directory. The file must exist in the server.
        Return the file timestamp of the file updated in the server.
        :param path: str
        """
        username = auth.username()
        upload_file = request.files['file']
        md5 = request.form['md5']
        dirname, filename = self._get_dirname_filename(path)

        if calculate_file_md5(upload_file) != md5:
            abort(HTTP_CONFLICT)

        filepath = join(dirname, filename)
        if os.path.isfile(filepath):
            upload_file.save(filepath)
        else:
            abort(HTTP_NOT_FOUND)

        # Update and save <userdata>, and return the last server timestamp.
        last_server_timestamp = self._update_user_path(username, path)

        resp = jsonify({LAST_SERVER_TIMESTAMP: last_server_timestamp})
        resp.status_code = HTTP_CREATED
        return resp


api.add_resource(Files, '{}/files/<path:path>'.format(URL_PREFIX), '{}/files/'.format(URL_PREFIX))
api.add_resource(Actions, '{}/actions/<string:cmd>'.format(URL_PREFIX))
api.add_resource(Shares, '{}/shares/<path:root_path>/<string:username>'.format(URL_PREFIX), '{}/shares/<path:root_path>'.format(URL_PREFIX))
api.add_resource(Users, '{}/users/<string:username>'.format(URL_PREFIX))
api.add_resource(UsersRecoverPassword, '{}/users/<string:username>/reset'.format(URL_PREFIX))

# Set the flask.ext.mail.Mail instance
mail = configure_email()


def main():
    parser = argparse.ArgumentParser()
    parser.add_argument('--debug', default=False, action='store_true',
                        help='set console verbosity level to DEBUG (4) [default: %(default)s]')
    parser.add_argument('--verbose', default=False, action='store_true',
                        help='set console verbosity level to INFO (3) [default: %(default)s]. \
                        Ignored if --debug option is set.')
    parser.add_argument('-v', '--verbosity', const=1, default=1, type=int, choices=range(5), nargs='?',
                        help='set console verbosity: 0=CRITICAL, 1=ERROR, 2=WARN, 3=INFO, 4=DEBUG. \
                        [default: %(default)s]. Ignored if --verbose or --debug option is set.')
    parser.add_argument('-H', '--host', default='0.0.0.0',
                        help='set host address to run the server. [default: %(default)s].')
    args = parser.parse_args()

    if args.debug:
        # If set to True, win against verbosity and verbose parameter
        console_handler.setLevel(logging.DEBUG)
    elif args.verbose:
        # If set to True, win against verbosity parameter
        console_handler.setLevel(logging.INFO)
    else:
        levels = [logging.CRITICAL, logging.ERROR, logging.WARNING, logging.INFO, logging.DEBUG]
        console_handler.setLevel(levels[args.verbosity])

    logger.debug('File logging level: {}'.format(file_handler.level))

    if not os.path.exists(EMAIL_SETTINGS_FILEPATH):
        # ConfigParser.ConfigParser.read doesn't tell anything if the email configuration file is not found.
        raise ServerConfigurationError('Email configuration file "{}" not found!'.format(EMAIL_SETTINGS_FILEPATH))

    update_passwordmeter_terms(UNWANTED_PASS)

    userdata.update(load_userdata())
    init_root_structure()
    app.run(host=args.host, debug=args.debug)

if __name__ == '__main__':
    main()<|MERGE_RESOLUTION|>--- conflicted
+++ resolved
@@ -16,7 +16,6 @@
 normpath = os.path.normpath
 abspath = os.path.abspath
 
-import pprint
 
 from flask import Flask, make_response, request, abort, jsonify
 from flask.ext.httpauth import HTTPBasicAuth
@@ -332,24 +331,14 @@
     temp = init_user_directory(username)
     last_server_timestamp, dir_snapshot = temp[LAST_SERVER_TIMESTAMP], temp[SNAPSHOT]
 
-<<<<<<< HEAD
-            single_user_data = {USER_CREATION_TIME: now_timestamp(),
-                                PWD: enc_pass,
-                                LAST_SERVER_TIMESTAMP: last_server_timestamp,
-                                SNAPSHOT: dir_snapshot,
-                                'shared_with_me':{},
-                                'shared_with_others':{},
-                                'shared_files':{}
-                                }
-            userdata[username] = single_user_data
-            save_userdata()
-            response = 'User "{}" created.\n'.format(username), HTTP_CREATED
-=======
     single_user_data = {USER_CREATION_TIME: now_timestamp(),
                         PWD: encrypted_password,
                         LAST_SERVER_TIMESTAMP: last_server_timestamp,
                         SNAPSHOT: dir_snapshot,
                         USER_IS_ACTIVE: True,
+                        'shared_with_me': {},
+                        'shared_with_others': {},
+                        'shared_files': {}
                         }
     userdata[username] = single_user_data
     save_userdata()
@@ -375,7 +364,6 @@
         userdata[username] = single_user_data
         save_userdata()
         response = 'User activation email sent to {}'.format(username), HTTP_CREATED
->>>>>>> ba0ab06c
     else:
         raise ServerInternalError('Unexpected error: username and password must not be empty here!!!\n'
                                   'username: "%"" - password: "%"' % (username, password))
@@ -530,8 +518,6 @@
         """
         # create a list of all usernames with flag active: False
 
-        pending_user_data = pending_users.get(username)
-
         # Pending users cleanup
         expired_pending_users = self._clean_inactive_users()
         logging.info('Expired pending users: {}'.format(expired_pending_users))
