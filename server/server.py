#!/usr/bin/env python
# -*- coding: utf-8 -*-
import ConfigParser
import os
import json
import shutil
import logging
import datetime
import argparse
import hashlib
import time
import string

join = os.path.join
normpath = os.path.normpath
abspath = os.path.abspath

import pprint

from flask import Flask, make_response, request, abort, jsonify
from flask.ext.httpauth import HTTPBasicAuth
from flask.ext.restful import Resource, Api
from flask.ext.mail import Mail, Message
from werkzeug import secure_filename
from passlib.hash import sha256_crypt
import passwordmeter

__title__ = 'PyBOX'

# HTTP STATUS CODES
HTTP_OK = 200
HTTP_CREATED = 201
HTTP_ACCEPTED = 202
HTTP_BAD_REQUEST = 400
HTTP_UNAUTHORIZED = 401
HTTP_FORBIDDEN = 403
HTTP_NOT_FOUND = 404
HTTP_CONFLICT = 409
#HTTP 204 No Content: The server successfully processed the request, but is not
#returning any content. Usually used as a response to a successful delete request.
HTTP_DELETED = 204 

FILE_ROOT = 'filestorage'

URL_PREFIX = '/API/V1'
WORKDIR = os.path.dirname(__file__)
# Users login data are stored in a json file in the server
USERDATA_FILENAME = 'userdata.json'

USER_ACTIVATION_TIMEOUT = 60 * 60 * 24 * 3  # expires after 3 days

# json key to access to the user directory snapshot:
SNAPSHOT = 'files'
LAST_SERVER_TIMESTAMP = 'server_timestamp'
PWD = 'password'
USER_CREATION_TIME = 'creation_timestamp'
DEFAULT_USER_DIRS = ('Misc', 'Music', 'Photos', 'Projects', 'Work')

UNWANTED_PASS = 'words'


class ServerError(Exception):
    pass


class ServerConfigurationError(ServerError):
    pass


# Logging configuration
# =====================
LOG_FILENAME = 'log/server.log'
if not os.path.isdir('log'):
    os.mkdir('log')

logger = logging.getLogger('Server log')
# Set the default logging level, actually used if the module is imported:
logger.setLevel(logging.WARN)

# It's useful to log all messages of all severities to a text file while simultaneously
# logging errors or above to the console. You set this up simply configuring the appropriate handlers.
# Create file handler which logs even debug messages:
file_handler = logging.FileHandler(LOG_FILENAME)
file_handler.setLevel(logging.DEBUG)
# Create console handler with a higher log level:
console_handler = logging.StreamHandler()
console_handler.setLevel(logging.ERROR)  # changeable from command line passing verbosity option or --verbose or --debug
logger.addHandler(file_handler)
logger.addHandler(console_handler)

# First log message
launched_or_imported = {True: 'launched', False: 'imported'}[__name__ == '__main__']
logger.info('-' * 79)
logger.info('Server {} at {}'.format(launched_or_imported, datetime.datetime.now().isoformat(' ')))

# Server initialization
# =====================
userdata = {}
pending_users = {}

app = Flask(__name__)
app.testing = __name__ != '__main__'  # Reasonable assumption?
# if True, you can see the exception traceback, suppress the sending of emails, etc.
EMAIL_SETTINGS_FILEPATH = join(os.path.dirname(__file__),
                               ('email_settings.ini', 'email_settings.ini.example')[app.testing])

api = Api(app)
auth = HTTPBasicAuth()

def update_passwordmeter_terms(terms_file):
    """
    Added costume terms list into passwordmeter from words file
    :return:
    """
    costume_password = set()
    try:
        with open(terms_file, 'rb') as terms_file:
            for term in terms_file:
                costume_password.add(term)
    except IOError:
        logging.info('Impossible to load file ! loaded default setting.')
    else:
        passwordmeter.common10k = passwordmeter.common10k.union(costume_password)
    finally:
        del costume_password

def _read_file(filename):
    """
    This function reads and returns the content of the file.
    """
    with open(filename, 'rb') as f:
        content = f.read()
    return content


def check_path(path, username):
    """
    Check that a path don't fall in other user directories or upper.
    Examples:

    >>> check_path('Photos/myphoto.jpg', 'pippo')
    True
    >>> check_path('Photos/../../ciao.txt', 'paperino')
    False
    """
    path = os.path.abspath(join(FILE_ROOT, username, path))
    root = os.path.abspath(join(FILE_ROOT, username))
    if root in path:
        return True
    return False


def userpath2serverpath(username, path=''):
    """
    Given an username and its relative path, return the
    corresponding path in the server. If the path is empty,
    return the user path directory in the server.
    :param username: str
    :param path: str
    :return: str
    """
    return os.path.realpath(os.path.join(FILE_ROOT, username, path))


def now_timestamp():
    """
    Return the current server timestamp as an int.
    :return: long
    """
    return long(time.time()*10000)


def file_timestamp(filepath):
    """
    Return the long of last modification timestamp of <filepath> (i.e. long(os.path.getmtime(filepath))).

    :param filepath: str
    :return: long
    """

    return long(os.path.getmtime(filepath)*10000)


def _encrypt_password(password):
    """
    Return the password encrypted as a string.
    :rtype : str
    """
    return sha256_crypt.encrypt(password)


def init_root_structure():
    """
    Create the file root directory if needed.
    :return: int
    """
    if not os.path.isdir(FILE_ROOT):
        os.mkdir(FILE_ROOT)
        return 1
    else:
        return 0


def init_user_directory(username, default_dirs=DEFAULT_USER_DIRS):
    """
    Create the default user directory.
    :param username: str
    :param default_dirs: dict
    """
    dirpath = join(FILE_ROOT, username)
    if os.path.isdir(dirpath):
        shutil.rmtree(dirpath)
        logger.info('"{}" directory removed'.format(dirpath))
    os.makedirs(dirpath)

    welcome_file = join(dirpath, 'WELCOME')
    with open(welcome_file, 'wb') as fp:
        fp.write('Welcome to %s, %s!\n' % (__title__, username))

    for dirname in default_dirs:
        subdirpath = join(dirpath, dirname)
        filepath = join(subdirpath, '{}.txt'.format(dirname))
        os.mkdir(subdirpath)
        # Create a default file for each default directory
        # beacuse wee need files to see the directories.
        with open(filepath, 'wb') as fp:
            fp.write('{} {}\n'.format(username, dirname))
    logger.info('{} created'.format(dirpath))
    return compute_dir_state(dirpath)


def load_userdata():
    data = {}
    try:
        with open(USERDATA_FILENAME, 'rb') as fp:
            data = json.load(fp, 'utf-8')
    except IOError:
        # If the user data file does not exists, don't raise an exception.
        # (the file will be created with the first user creation)
        pass
    logger.debug('Registered user(s): {}'.format(', '.join(data.keys())))
    logger.info('{:,} registered user(s) found'.format(len(data)))
    return data


def save_userdata():
    """
    Save module level <userdata> dict to disk as json.
    :return: None
    """
    with open(USERDATA_FILENAME, 'wb') as fp:
        json.dump(userdata, fp, 'utf-8', indent=4)
    logger.info('Saved {:,} users'.format(len(userdata)))


def reset_userdata():
    """
    Clear userdata and pending_users dictionaries.
    """
    userdata.clear()
    pending_users.clear()


@auth.verify_password
def verify_password(username, password):
    """
    We redefine this function to check password with the encrypted one.
    """
    if not username:
        # Warning/info?
        return False
    single_user_data = userdata.get(username)
    if single_user_data:
        stored_pw = single_user_data.get(PWD)
        assert stored_pw is not None, 'Server error: user data must contain a password!'
        res = sha256_crypt.verify(password, stored_pw)
    else:
        logger.info('User "{}" does not exist'.format(username))
        res = False
    return res


def create_user(username, password):
    """
    Handle the creation of a new user.
    """
    # Example of creation using requests:
    # requests.post('http://127.0.0.1:5000/API/V1/signup',
    # data={'username': 'Pippo', 'password': 'ciao'})
    logger.debug('Creating user...')
    if username and password:
        if username in userdata:
            # user already exists!
            response = 'Error: username "{}" already exists!\n'.format(username), HTTP_CONFLICT
        else:
            enc_pass = _encrypt_password(password)

            temp = init_user_directory(username)
            last_server_timestamp, dir_snapshot = temp[LAST_SERVER_TIMESTAMP], temp[SNAPSHOT]

            single_user_data = {USER_CREATION_TIME: now_timestamp(),
                                PWD: enc_pass,
                                LAST_SERVER_TIMESTAMP: last_server_timestamp,
                                SNAPSHOT: dir_snapshot,
                                'shared_with_me':{},
                                'shared_with_others':{}
                                }
            userdata[username] = single_user_data
            save_userdata()
            response = 'User "{}" created.\n'.format(username), HTTP_CREATED
    else:
        response = 'Error: username or password is missing.\n', HTTP_BAD_REQUEST
    logger.debug(response)
    return response


@app.route('{}/signup'.format(URL_PREFIX), methods=['POST'])
def signup():
    """
    Old simpler and immediate signup method (no mail) temporarily maintained only for testing purposes.
    """
    username = request.form.get('username')
    password = request.form.get('password')
    return create_user(username, password)


def configure_email():
    """
    Configure Flask Mail from the email_settings.ini in place. Return a flask.ext.mail.Mail instance.
    """
    # Relations between Flask configuration keys and settings file fields.
    keys_tuples = [
        ('MAIL_SERVER', 'smtp_address'),  # the address of the smtp server
        ('MAIL_PORT', 'smtp_port'),  # the port of the smtp server
        ('MAIL_USERNAME', 'smtp_username'),  # the username of the smtp server (if required)
        ('MAIL_PASSWORD', 'smtp_password'),  # the password of the smtp server (if required)
    ]

    cfg = ConfigParser.ConfigParser()
    cfg.read(EMAIL_SETTINGS_FILEPATH)
    for flask_key, file_key in keys_tuples:
        value = cfg.get('email', file_key)
        if flask_key == 'MAIL_PORT':
            value = int(value)
        app.config[flask_key] = value

    return Mail(app)


def send_email(subject, sender, recipients, text_body):
    """
    Sent an email and return the Message instance of sent email.

    :param subject: str
    :param sender: str
    :param recipients: list
    :param text_body: str
    :return: Message
    """
    msg = Message(subject, sender=sender, recipients=recipients)
    msg.body = text_body
    mail.send(msg)
    return msg


class UsersFacility(Resource):
    """
    Debug facility/backdoor to get all users (and pending users) info and without authentication.
    """

    def get(self, username):
        """
        Show some info about users.
        """
        if username == '__all__':
            # Easter egg to see a list of registered and pending users.
            if userdata:
                reg_users_listr = ', '.join(userdata.keys())
            else:
                reg_users_listr = 'no registered users'
            if pending_users:
                pending_users_listr = ', '.join(pending_users.keys())
            else:
                pending_users_listr = 'no pending users'
            response = 'Registered users: {}. Pending users: {}'.format(reg_users_listr, pending_users_listr), \
                       HTTP_OK
        else:
            if username in userdata:
                user_data = userdata[username]
                creation_timestamp = user_data.get(USER_CREATION_TIME)
                if creation_timestamp:
                    time_str = time.strftime('%Y-%m-%d at %H:%M:%S', time.localtime(creation_timestamp))
                else:
                    time_str = '<unknown time>'
                response = 'User {} joined on {}.'.format(username, time_str), HTTP_OK
            else:
                response = 'The user {} does not exist.'.format(username), HTTP_NOT_FOUND
        return response


class Users(Resource):
    def _clean_pending_users(self):
        """
        Remove expired pending users (users whose activation time is expired)
        and return a list of them.
        :return: list
        """
        # Remove expired pending users.
        to_remove = [username for (username, data) in pending_users.iteritems()
                     if now_timestamp() - data['timestamp'] > USER_ACTIVATION_TIMEOUT]
        [pending_users.pop(username) for username in to_remove]
        return to_remove

    @auth.login_required
    def get(self, username):
        """
        Show logged user details.
        """
        logged = auth.username()
        if username == logged:
            user_data = userdata[username]
            creation_timestamp = user_data.get(USER_CREATION_TIME)
            if creation_timestamp:
                time_str = time.strftime('%Y-%m-%d at %H:%M:%S', time.localtime(creation_timestamp/10000.0))
            else:
                time_str = '<unknown time>'
            # TODO: return json?
            response = 'You joined on {}.'.format(time_str), HTTP_OK
            return response
        else:
            abort(HTTP_FORBIDDEN)

    def post(self, username):
        """
        A not-logged user is asking to register himself.
        NB: username must be a valid email address.
        """
        if username in userdata:
            abort(HTTP_CONFLICT)

        password = request.form['password']
        strength, improvements = passwordmeter.test(password)
        if strength <= 0.5:
            return improvements, HTTP_FORBIDDEN
        activation_code = os.urandom(16).encode('hex')

        # Composing email
        subject = '[{}] Confirm your email address'.format(__title__)
        sender = 'donotreply@{}.com'.format(__title__)
        recipients = [username]
        text_body_template = string.Template("""
Thanks for signing up for $appname!

As a final step of the $appname account creation process, please confirm the email address $email.
Copy and paste the activation code below into the desktop application:

$code

If you don't know what this is about, then someone has probably entered your email address by mistake.
Sorry about that. You don't need to do anything further. Just delete this message.

Cheers,
the $appname Team
""")
        values = dict(code=activation_code,
                      email=username,
                      appname=__title__,
                      )
        text_body = text_body_template.substitute(values)

        send_email(subject, sender, recipients, text_body)

        pending_users[username] = {
            'timestamp': now_timestamp(),
            'activation_code': activation_code,
            PWD: password,
        }
        return 'User activation email sent to {}'.format(username), HTTP_OK

    def put(self, username):
        """
        Create user using activation code sent by email.
        """
        activation_code = request.form['activation_code']
        logger.debug('Got activation code: {}'.format(activation_code))
        logger.debug('Pending users: {}'.format(pending_users.keys()))

        pending_user_data = pending_users.get(username)

        # Pending users cleanup
        expired_pending_users = self._clean_pending_users()
        logging.info('Expired pending users: {}'.format(expired_pending_users))

        if pending_user_data:
            logger.debug('Activating user {}'.format(username))
            if activation_code == pending_user_data['activation_code']:
                # Actually create user
                password = pending_user_data[PWD]
                pending_users.pop(username)
                return create_user(username, password)
            else:
                abort(HTTP_NOT_FOUND)
        else:
            logger.info('{} is not pending'.format(username))
            abort(HTTP_NOT_FOUND)

    @auth.login_required
    def delete(self, username):
        """
        Delete all logged user's files and data.
        The same user won't more log in, but it can be recreated with the signup procedure.
        """
        logged = auth.username()

        if username != logged:
            # I mustn't delete other users!
            abort(HTTP_FORBIDDEN)

        userdata.pop(username)
        shutil.rmtree(userpath2serverpath(username))
        return 'User "{}" removed.\n'.format(username), HTTP_OK


class Actions(Resource):
    @auth.login_required
    def post(self, cmd):
        username = auth.username()
        methods = {'delete': self._delete,
                   'copy': self._copy,
                   'move': self._move,
                   }
        try:
            resp = methods[cmd](username)
        except KeyError:
            abort(HTTP_NOT_FOUND)
        else:
            save_userdata()
            return resp

    def _delete(self, username):
        """
        Delete a file for a given <filepath>, and return the current server timestamp in a json.
        json format: {LAST_SERVER_TIMESTAMP: int}
        """
        filepath = request.form['filepath']

        if not check_path(filepath, username):
            abort(HTTP_FORBIDDEN)

        abspath = os.path.abspath(join(FILE_ROOT, username, filepath))

        try:
            os.remove(abspath)
        except OSError:
            # This error raises when the file is missing
            abort(HTTP_NOT_FOUND)
        self._clear_dirs(os.path.dirname(abspath), username)

        # file deleted, last_server_timestamp is set to current timestamp
        last_server_timestamp = now_timestamp()
        userdata[username][LAST_SERVER_TIMESTAMP] = last_server_timestamp
        userdata[username]['files'].pop(normpath(filepath))
        save_userdata()
        return jsonify({LAST_SERVER_TIMESTAMP: last_server_timestamp})

    def _copy(self, username):
        """
        Copy a file from a given source path to a destination path and return the current server timestamp in a json file.
        jso
        userdata[username]n format: {LAST_SERVER_TIMESTAMP: int}
        """

        src = request.form['src']
        dst = request.form['dst']
        server_src = userpath2serverpath(username, src)
        server_dst = userpath2serverpath(username, dst)

        if not (check_path(src, username) or check_path(dst, username)):
            abort(HTTP_FORBIDDEN)

        if os.path.isfile(server_src):
            if not os.path.exists(os.path.dirname(server_dst)):
                os.makedirs(os.path.dirname(server_dst))
            shutil.copy(server_src, server_dst)
        else:
            abort(HTTP_NOT_FOUND)

        last_server_timestamp = file_timestamp(server_dst)

        _, md5 = userdata[username]['files'][normpath(src)]
        userdata[username][LAST_SERVER_TIMESTAMP] = last_server_timestamp
        userdata[username]['files'][normpath(dst)] = [last_server_timestamp, md5]
        save_userdata()
        return jsonify({LAST_SERVER_TIMESTAMP: last_server_timestamp})

    def _move(self, username):
        """
        Move a file from a given source path to a destination path, and return the current server timestamp in a json.
        json format: {LAST_SERVER_TIMESTAMP: int}
        """
        src = request.form['src']
        dst = request.form['dst']
        server_src = userpath2serverpath(username, src)
        server_dst = userpath2serverpath(username, dst)

        if not (check_path(src, username) or check_path(dst, username)):
            abort(HTTP_FORBIDDEN)

        if os.path.isfile(server_src):
            if not os.path.exists(os.path.dirname(server_dst)):
                os.makedirs(os.path.dirname(server_dst))
            shutil.move(server_src, server_dst)
        else:
            abort(HTTP_NOT_FOUND)
        self._clear_dirs(os.path.dirname(server_src), username)


        last_server_timestamp = now_timestamp()

        _, md5 = userdata[username]['files'][normpath(src)]
        userdata[username][LAST_SERVER_TIMESTAMP] = last_server_timestamp
        userdata[username]['files'].pop(normpath(src))
        userdata[username]['files'][normpath(dst)] = [last_server_timestamp, md5]
        save_userdata()
        return jsonify({LAST_SERVER_TIMESTAMP: last_server_timestamp})

    def _clear_dirs(self, path, root):
        """
        Recursively removes all the empty directories that exists after the remotion of a file
        """

        path_to_clear, clean = os.path.split(path)
        path_to_storage, storage = os.path.split(path_to_clear)
        if clean == root and storage == FILE_ROOT:
            return
        try:
            os.rmdir(path)
        except OSError:
            return
        self._clear_dirs(path_to_clear, root)


def calculate_file_md5(fp, chunk_len=2 ** 16):
    """
    Return the md5 digest of the file content of file_path as a string
    with only hexadecimal digits.
    :fp: file (an open file object)
    :chunk_len: int (number of file bytes read per cycle - default = 2^16)
    """
    h = hashlib.md5()
    while True:
        chunk = fp.read(chunk_len)
        if chunk:
            h.update(chunk)
        else:
            break
    res = h.hexdigest()
    fp.seek(0)
    return res


def compute_dir_state(root_path):  # TODO: make function accepting just an username instead of an user root_path.
    """
    Walk on root_path returning the directory snapshot in a dict (dict keys are identified by this 2 constants:
    LAST_SERVER_TIMESTAMP and SNAPSHOT)

    :param root_path: str
    :return: dict.
    """
    snapshot = {}
    last_timestamp = now_timestamp()
    for dirpath, dirs, files in os.walk(root_path):
        for filename in files:
            filepath = join(dirpath, filename)

            # Open file and calculate md5.
            try:
                with open(filepath, 'rb') as fp:
                    md5 = calculate_file_md5(fp)
            except OSError as err:
                logging.warn('calculate_file_md5("{}") --> {}'.format(filepath, err))
            else:
                snapshot[filepath[len(root_path) + 1:]] = [last_timestamp, md5]
    state = {LAST_SERVER_TIMESTAMP: last_timestamp,
             SNAPSHOT: snapshot}
    return state


class Shares(Resource):
    """
    Folder sharing handling class.
    """
    @auth.login_required
    def post(self, root_path, username):
        owner = auth.username()
        #Check if the path is in the owner root
        if not check_path(root_path, owner):
            abort(HTTP_FORBIDDEN)
        #Cheks if the path exists
        path = os.path.abspath(join(FILE_ROOT, owner, root_path))   
        if not os.path.exists(path):
            abort(HTTP_NOT_FOUND)
        #Check if the path is sharable
        if not self._is_sharable(root_path, owner):
            abort(HTTP_FORBIDDEN)    
        self._share(root_path, username, owner)

        return HTTP_OK

<<<<<<< HEAD
=======
    def delete(self, root_path, username=''):
        return HTTP_DELETED
    
>>>>>>> 40344018
    @auth.login_required
    def  delete(self, root_path, username=''):
        owner = auth.username()
        if not _is_shared(root_path, owner):
            abort(HTTP_NOT_FOUND)

        if username == '':
            del userdata[owner]['shared_with_others'][path]
            return HTTP_DELETED
   
        if username in userdata[owner]['shared_with_others'][path]:
            userdata[owner]['shared_with_others'][path].remove(username)
            return HTTP_DELETED

        abort(HTTP_NOT_FOUND)

    def _is_shared(self, path, owner):
        if root_path in userdata[owner]['shared_with_others']:
            return True
        return False

    def _share(self, path, username, owner):
        if not (owner in userdata[username]['shared_with_me']):
            userdata[username]['shared_with_me'][owner] = []

        if not (path in userdata[owner]['shared_with_others']):
            userdata[owner]['shared_with_others'][path] = []

        if (path in userdata[username]['shared_with_me'][owner]) or (username in userdata[owner]['shared_with_others'][path]):
            abort(HTTP_CONFLICT)
        userdata[username]['shared_with_me'][owner].append(path)
        userdata[owner]['shared_with_others'][path].append(username)

    def _is_sharable(self, path, owner):
        """
        Checks if the file or folder is located in the owner main root path.
        """
        root_path = os.path.abspath(join(FILE_ROOT, owner))
        sharing_path = os.path.abspath(join(FILE_ROOT, owner, path))
        if os.path.split(sharing_path)[0] == root_path:
            return True
        return False


class Files(Resource):
    """
    Class that handle files as web resources.
    """

    @auth.login_required
    def get(self, path=''):
        """
        Download an authenticated user file from server, if <path> is not empty,
        otherwise get a server snapshot of user directory.
        <path> is the path relative to the user local directory.
        :param path: str
        """
        logger.debug('Files.get({})'.format(repr(path)))
        username = auth.username()
        
        if path:
            if self._is_shared_with_me(path, username):
                _, owner, file_path = path.split('/',2)
                user_rootpath = join(FILE_ROOT, owner)
                dirname = join(user_rootpath, os.path.dirname(file_path))
                fp = file_path

            else:
                if not check_path(path, username):
                    abort(HTTP_FORBIDDEN)
                user_rootpath = join(FILE_ROOT, username)
                dirname = join(user_rootpath, os.path.dirname(path))
                fp = path

            # Download the file specified by <path>.
            if not os.path.exists(dirname):
                abort(HTTP_NOT_FOUND)
            s_filename = secure_filename(os.path.split(path)[-1])

            try:
                response = make_response(_read_file(join(user_rootpath, fp)))
            except IOError:
                response = 'Error: file {} not found.\n'.format(path), HTTP_NOT_FOUND
            else:
                response.headers['Content-Disposition'] = 'attachment; filename=%s' % s_filename
        else:
            # If path is not given, return the snapshot of user directory.
            user_rootpath = join(FILE_ROOT, username)
            logger.debug('launch snapshot of {}...'.format(repr(user_rootpath)))
            snapshot = userdata[username][SNAPSHOT]
            logger.info('snapshot returned {:,} files'.format(len(snapshot)))
            last_server_timestamp = userdata[username][LAST_SERVER_TIMESTAMP]
            response = jsonify({LAST_SERVER_TIMESTAMP: last_server_timestamp,
                                SNAPSHOT: snapshot})
        logging.debug(response)
        return response
    
    def _is_shared_with_me(self, path, username):
        #shared, ownresourceplit('/',2)

        #if shared == 'shared' and resource in userdata[username][shared_with_me].get(owner):
        if path.split('/')[0] == 'shared':
            _, owner, resource = path.split('/',2)
            
            if os.path.dirname(resource) in userdata[username]['shared_with_me'].get(owner) or resource in userdata[username]['shared_with_me'].get(owner):
                return True
        return False
    
    def _get_dirname_filename(self, path):
        """
        Return dirname(directory name) and filename(file name) for a given path to complete
        post and put methods
        """
        username = auth.username()
        dirname = os.path.dirname(path)
        dirname = (join(FILE_ROOT, username, dirname))
        filename = os.path.split(path)[-1]

        if not check_path(dirname, username):
            abort(HTTP_FORBIDDEN)

        return dirname, filename

    def _update_user_path(self, username, path):
        """
        Make all needed updates to <userdata> (dict and disk) after a post or a put.
        Return the last modification int timestamp of written file.
        :param username: str
        :param path: str
        :return: int
        """
        filepath = userpath2serverpath(username, path)
        last_server_timestamp = file_timestamp(filepath)
        userdata[username][LAST_SERVER_TIMESTAMP] = last_server_timestamp
        userdata[username]['files'][normpath(path)] = [last_server_timestamp, calculate_file_md5(open(filepath, 'rb'))]
        save_userdata()    
        return last_server_timestamp

    @auth.login_required
    def post(self, path):
        """
        Upload an authenticated user file to the server, given the path relative to the user directory.
        Return the file timestamp of the file created in the server.
        The file must not exist in the server, otherwise only return an http forbidden code.
        :param path: str
        """
        username = auth.username()

        upload_file = request.files['file']
        md5 = request.form['md5']
        dirname, filename = self._get_dirname_filename(path)

        if calculate_file_md5(upload_file) != md5:
            abort(HTTP_CONFLICT)

        if not os.path.exists(dirname):
            os.makedirs(dirname)
        else:
            if os.path.isfile(join(dirname, filename)):
                abort(HTTP_FORBIDDEN)

        filepath = join(dirname, filename)
        upload_file.save(filepath)

        # Update and save <userdata>, and return the last server timestamp.
        last_server_timestamp = self._update_user_path(username, path)

        resp = jsonify({LAST_SERVER_TIMESTAMP: last_server_timestamp})
        resp.status_code = HTTP_CREATED
        return resp

    @auth.login_required
    def put(self, path):
        """
        Modify an authenticated user file in the server (uploading and overwriting it)
        given the path relative to the user directory. The file must exist in the server.
        Return the file timestamp of the file updated in the server.
        :param path: str
        """
        username = auth.username()
        upload_file = request.files['file']
        md5 = request.form['md5']
        dirname, filename = self._get_dirname_filename(path)

        if calculate_file_md5(upload_file) != md5:
            abort(HTTP_CONFLICT)

        filepath = join(dirname, filename)
        if os.path.isfile(filepath):
            upload_file.save(filepath)
        else:
            abort(HTTP_NOT_FOUND)

        # Update and save <userdata>, and return the last server timestamp.
        last_server_timestamp = self._update_user_path(username, path)

        resp = jsonify({LAST_SERVER_TIMESTAMP: last_server_timestamp})
        resp.status_code = HTTP_CREATED
        return resp


api.add_resource(Files, '{}/files/<path:path>'.format(URL_PREFIX), '{}/files/'.format(URL_PREFIX))
api.add_resource(Actions, '{}/actions/<string:cmd>'.format(URL_PREFIX))
api.add_resource(Shares, '{}/shares/<path:root_path>/<string:username>'.format(URL_PREFIX), '{}/shares/<path:root_path>'.format(URL_PREFIX))
api.add_resource(Users, '{}/users/<string:username>'.format(URL_PREFIX))
api.add_resource(UsersFacility, '{}/getusers/<string:username>'.format(URL_PREFIX))

# Set the flask.ext.mail.Mail instance
mail = configure_email()


def main():
    parser = argparse.ArgumentParser()
    parser.add_argument('--debug', default=False, action='store_true',
                        help='set console verbosity level to DEBUG (4) [default: %(default)s]')
    parser.add_argument('--verbose', default=False, action='store_true',
                        help='set console verbosity level to INFO (3) [default: %(default)s]. \
                        Ignored if --debug option is set.')
    parser.add_argument('-v', '--verbosity', const=1, default=1, type=int, choices=range(5), nargs='?',
                        help='set console verbosity: 0=CRITICAL, 1=ERROR, 2=WARN, 3=INFO, 4=DEBUG. \
                        [default: %(default)s]. Ignored if --verbose or --debug option is set.')
    parser.add_argument('-H', '--host', default='0.0.0.0',
                        help='set host address to run the server. [default: %(default)s].')
    args = parser.parse_args()

    if args.debug:
        # If set to True, win against verbosity and verbose parameter
        console_handler.setLevel(logging.DEBUG)
    elif args.verbose:
        # If set to True, win against verbosity parameter
        console_handler.setLevel(logging.INFO)
    else:
        levels = [logging.CRITICAL, logging.ERROR, logging.WARNING, logging.INFO, logging.DEBUG]
        console_handler.setLevel(levels[args.verbosity])

    logger.debug('File logging level: {}'.format(file_handler.level))

    if not os.path.exists(EMAIL_SETTINGS_FILEPATH):
        # ConfigParser.ConfigParser.read doesn't tell anything if the email configuration file is not found.
        raise ServerConfigurationError('Email configuration file "{}" not found!'.format(EMAIL_SETTINGS_FILEPATH))

    update_passwordmeter_terms(UNWANTED_PASS)

    userdata.update(load_userdata())
    init_root_structure()
    app.run(host=args.host, debug=args.debug)

if __name__ == '__main__':
    main()<|MERGE_RESOLUTION|>--- conflicted
+++ resolved
@@ -707,12 +707,6 @@
 
         return HTTP_OK
 
-<<<<<<< HEAD
-=======
-    def delete(self, root_path, username=''):
-        return HTTP_DELETED
-    
->>>>>>> 40344018
     @auth.login_required
     def  delete(self, root_path, username=''):
         owner = auth.username()
