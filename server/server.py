--- conflicted
+++ resolved
@@ -148,11 +148,12 @@
 
 def file_timestamp(filepath):
     """
-    Return the int of last modification timestamp of <filepath> (i.e. long(os.path.getmtime(filepath))).
+    Return the long of last modification timestamp of <filepath> (i.e. long(os.path.getmtime(filepath))).
 
     :param filepath: str
-    :return: int
-    """
+    :return: long
+    """
+
     return long(os.path.getmtime(filepath)*10000)
 
 
@@ -394,7 +395,7 @@
             user_data = userdata[username]
             creation_timestamp = user_data.get(USER_CREATION_TIME)
             if creation_timestamp:
-                time_str = time.strftime('%Y-%m-%d at %H:%M:%S', time.localtime(creation_timestamp))
+                time_str = time.strftime('%Y-%m-%d at %H:%M:%S', time.localtime(creation_timestamp/10000.0))
             else:
                 time_str = '<unknown time>'
             # TODO: return json?
@@ -556,7 +557,8 @@
         else:
             abort(HTTP_NOT_FOUND)
 
-        last_server_timestamp = now_timestamp()
+        last_server_timestamp = file_timestamp(server_dst)
+
         _, md5 = userdata[username]['files'][normpath(src)]
         userdata[username][LAST_SERVER_TIMESTAMP] = last_server_timestamp
         userdata[username]['files'][normpath(dst)] = [last_server_timestamp, md5]
@@ -583,16 +585,14 @@
             abort(HTTP_NOT_FOUND)
         self._clear_dirs(os.path.dirname(server_src), username)
 
-<<<<<<< HEAD
+
         last_server_timestamp = file_timestamp(server_dst)
-=======
-
-        last_server_timestamp = now_timestamp()
->>>>>>> b8f26e2c
+
         _, md5 = userdata[username]['files'][normpath(src)]
         userdata[username][LAST_SERVER_TIMESTAMP] = last_server_timestamp
         userdata[username]['files'].pop(normpath(src))
         userdata[username]['files'][normpath(dst)] = [last_server_timestamp, md5]
+
         return jsonify({LAST_SERVER_TIMESTAMP: last_server_timestamp})
 
     def _clear_dirs(self, path, root):
@@ -727,10 +727,10 @@
         :return: int
         """
         filepath = userpath2serverpath(username, path)
-        last_server_timestamp = now_timestamp()
+        last_server_timestamp = file_timestamp(filepath)
         userdata[username][LAST_SERVER_TIMESTAMP] = last_server_timestamp
         userdata[username]['files'][normpath(path)] = [last_server_timestamp, calculate_file_md5(open(filepath, 'rb'))]
-        save_userdata()
+        save_userdata()    
         return last_server_timestamp
 
     @auth.login_required
@@ -839,6 +839,5 @@
     init_root_structure()
     app.run(host=args.host, debug=args.debug)
 
-
 if __name__ == '__main__':
     main()