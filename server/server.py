# !/usr/bin/env python
# -*- coding: utf-8 -*-
import os
import json

from flask import Flask, make_response, request, abort
from flask.ext.httpauth import HTTPBasicAuth
from flask.ext.restful import Resource, Api
from werkzeug import secure_filename
from passlib.hash import sha256_crypt


# HTTP STATUS CODES
HTTP_OK = 200
HTTP_CREATED = 201
HTTP_ACCEPTED = 202
HTTP_BAD_REQUEST = 400
HTTP_UNAUTHORIZED = 401
HTTP_FORBIDDEN = 403
HTTP_NOT_FOUND = 404

URL_PREFIX = '/API/V1'
# Users login data are stored in a json file in the server
USERDATA_FILENAME = 'userdata.json'


app = Flask(__name__)
api = Api(app)
auth = HTTPBasicAuth()


def _read_file(filename):
    """
    This function reads and returns the content of the file.
    """
    with open(filename, "rb") as f:
        content = f.read()
    return content


def _encrypt_password(password):
    """
    Return the password encrypted as a string.
    :rtype : str
    """
    return sha256_crypt.encrypt(password)


def load_userdata():
    data = {}
    try:
        with open(USERDATA_FILENAME, 'rb') as fp:
            data = json.load(fp, 'utf-8')
            print('{:,} users loaded'.format(len(data)))
    except IOError:
        print('No users loaded.')
    return data


def save_userdata(data):
    with open(USERDATA_FILENAME, 'wb') as fp:
        json.dump(data, fp, 'utf-8')
    print('Saved {:,} users'.format(len(data)))


@auth.verify_password
def verify_password(username, password):
    """
    We redefine this function to check password with the encrypted one.
    """
    if not username:
        # Warning/info?
        return False
    stored_pw = userdata.get(username)
    if stored_pw:
        res = sha256_crypt.verify(password, stored_pw)
    else:
        print('User "{}" does not exist!'.format(username))
        res = False
    return res


@app.route("{}/signup".format(URL_PREFIX), methods=['POST'])
def create_user():
    """
    Handle the creation of a new user.
    """
    # Example of creation using requests:
    # requests.post('http://127.0.0.1:5000/API/V1/signup',
    #               data={'username': 'Pippo', 'password': 'ciao'})
    print('Creating user...')
    username = request.form.get('username')
    password = request.form.get('password')
    if username and password:
        if username in userdata:
            # user already exists!
            response = 'Error: username already exists!', HTTP_FORBIDDEN
        else:
            userdata[username] = _encrypt_password(password)
            response = 'User "{}" created'.format(username), HTTP_CREATED
            save_userdata(userdata)
    else:
        response = 'Error: username or password is missing', HTTP_BAD_REQUEST
    print(response)
    return response


class Files(Resource):
    @auth.login_required
    def get(self, path):
<<<<<<< HEAD
        print request.authorization
        dirname = os.path.join("upload",os.path.dirname(path))
=======
        dirname = os.path.join("upload", os.path.dirname(path))
>>>>>>> dbb66efb
        real_dirname = os.path.realpath(dirname)
        real_root = os.path.realpath('upload/')

        if real_root not in real_dirname:
            abort(HTTP_FORBIDDEN)
        if not os.path.exists(dirname):
            abort(HTTP_NOT_FOUND)
        s_filename = secure_filename(os.path.split(path)[-1])

        try:
            response = make_response(_read_file(os.path.join("upload", path)))
        except IOError:
            response = 'File not found', HTTP_NOT_FOUND
        else:
            response.headers["Content-Disposition"] = "attachment; filename=%s" % s_filename
        return response

    @auth.login_required
    def post(self, path):
        upload_file = request.files["file"]
        dirname = os.path.dirname(path)
        dirname = "upload/" + dirname
        real_dirname = os.path.realpath(dirname)
        real_root = os.path.realpath('upload/')

        if real_root not in real_dirname:
            abort(HTTP_FORBIDDEN)
        if not os.path.exists(dirname):
            os.makedirs(dirname)
        filename = os.path.split(path)[-1]
        upload_file.save(os.path.join(dirname, filename))
        return "", HTTP_CREATED


api.add_resource(Files, "{}/files/<path:path>".format(URL_PREFIX))

if __name__ == "__main__":
    userdata = load_userdata()
    app.run(host="0.0.0.0", debug=True)<|MERGE_RESOLUTION|>--- conflicted
+++ resolved
@@ -108,12 +108,8 @@
 class Files(Resource):
     @auth.login_required
     def get(self, path):
-<<<<<<< HEAD
-        print request.authorization
+        #print request.authorization
         dirname = os.path.join("upload",os.path.dirname(path))
-=======
-        dirname = os.path.join("upload", os.path.dirname(path))
->>>>>>> dbb66efb
         real_dirname = os.path.realpath(dirname)
         real_root = os.path.realpath('upload/')
 
