--- conflicted
+++ resolved
@@ -15,12 +15,8 @@
 normpath = os.path.normpath
 abspath = os.path.abspath
 
-<<<<<<< HEAD
 import pprint
-import time
-
-=======
->>>>>>> 9d81555b
+
 from flask import Flask, make_response, request, abort, jsonify
 from flask.ext.httpauth import HTTPBasicAuth
 from flask.ext.restful import Resource, Api
@@ -287,11 +283,8 @@
                                 PWD: enc_pass,
                                 LAST_SERVER_TIMESTAMP: last_server_timestamp,
                                 SNAPSHOT: dir_snapshot,
-<<<<<<< HEAD
                                 'shared_with_me':{},
                                 'shared_with_others':{}
-=======
->>>>>>> 9d81555b
                                 }
             userdata[username] = single_user_data
             save_userdata()
@@ -766,12 +759,9 @@
                 pass
             # Download the file specified by <path>.
             dirname = join(user_rootpath, os.path.dirname(path))
-<<<<<<< HEAD
-            if not check_path(dirname, username):
-=======
 
             if not check_path(path, username):
->>>>>>> 9d81555b
+
                 abort(HTTP_FORBIDDEN)
 
             if not os.path.exists(dirname):
@@ -893,17 +883,12 @@
 
 api.add_resource(Files, '{}/files/<path:path>'.format(URL_PREFIX), '{}/files/'.format(URL_PREFIX))
 api.add_resource(Actions, '{}/actions/<string:cmd>'.format(URL_PREFIX))
-<<<<<<< HEAD
-api.add_resource(Shares, '{}/shares/<path:root_path>/<string:username>'.format(URL_PREFIX), '{}/shares/<string:root_path>'.format(URL_PREFIX))
-=======
 api.add_resource(Shares, '{}/shares/<path:root_path>/<string:username>'.format(URL_PREFIX), '{}/shares/<path:root_path>'.format(URL_PREFIX))
 api.add_resource(Users, '{}/users/<string:username>'.format(URL_PREFIX))
 api.add_resource(UsersFacility, '{}/getusers/<string:username>'.format(URL_PREFIX))
 
 # Set the flask.ext.mail.Mail instance
 mail = configure_email()
-
->>>>>>> 9d81555b
 
 def main():
     parser = argparse.ArgumentParser()
